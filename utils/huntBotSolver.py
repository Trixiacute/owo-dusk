# This file includes code originally authored by realphandat.
# Source: "phandat-selfbot" (https://github.com/realphandat/phandat-selfbot)
# This file is licensed under the GNU General Public License v3.0 (GPL-3.0).
# 
# This project as a whole is also licensed under the GNU General Public License v3.0.

# This file is part of owo-dusk.
#
# Copyright (c) 2024-present EchoQuill
#
# Portions of this file are based on code by EchoQuill, licensed under the
# GNU General Public License v3.0 (GPL-3.0).
#
# This program is free software: you can redistribute it and/or modify
# it under the terms of the GNU General Public License as published by
# the Free Software Foundation, either version 3 of the License, or
# (at your option) any later version.


import glob
import os
import numpy as np
import aiohttp
import io
from PIL import Image
import requests

"""
Made with the help of https://github.com/realphandat/phandat-selfbot/blob/main/owo/modules.py
I have recieved permission to use this code snippet.
"""


async def solveHbCaptcha(captcha_url, session):
    checks = []
    """
    I tried my best to make these work without folder seperation but uhh failed lol.
     ill think of a way later but hey, it works somehow with folder seperation
<<<<<<< HEAD
    """
    check_images = glob.glob("imgs/corpus/**/*.png")
=======
    """ 
    check_images = glob.glob("static/imgs/corpus/**/*.png")
>>>>>>> 7e7dc392
    for check_image in sorted(check_images):
        img = Image.open(check_image)
        checks.append((img, img.size, os.path.basename(check_image).split(".")[0]))
    """
    the above is basically the size, img and path (name to be used if matched)
    """
    try:
        # get img, aiohttp session passed from main file
        # iam not making the mistake of making session each time lol.
        async with session.get(captcha_url) as resp:
            if resp.status == 200 and "image" in resp.headers.get("Content-Type", ""):
                large_image = Image.open(io.BytesIO(await resp.read()))
                large_array = np.array(large_image)
            else:
                print("Failed to fetch a valid image.")
                return ""

    except Exception as e:
        print(f"Error fetching the captcha image: {e}")
        return ""
    matches = []
    for img, (small_w, small_h), letter in checks:
        small_array = np.array(img)
        """
        This mask part makes sure transparent part are not compared.
        with this the captcha can be easily solved.
        """
        mask = small_array[:, :, 3] > 0  # Alpha mask for non-transparent pixels

        for y in range(large_array.shape[0] - small_h + 1):
            for x in range(large_array.shape[1] - small_w + 1):
                segment = large_array[y : y + small_h, x : x + small_w]
                if np.array_equal(segment[mask], small_array[mask]):
                    """
                    prevents matching of letters close with prev matched letters
                    """
                    if not any(
                        (m[0] - small_w < x < m[0] + small_w)
                        and (m[1] - small_h < y < m[1] + small_h)
                        for m in matches
                    ):
                        matches.append(
                            (x, y, letter)
                        )  # no need of x,y here but ill let it stay
    matches = sorted(matches, key=lambda tup: tup[0])
    return "".join([i[2] for i in matches])<|MERGE_RESOLUTION|>--- conflicted
+++ resolved
@@ -36,13 +36,8 @@
     """
     I tried my best to make these work without folder seperation but uhh failed lol.
      ill think of a way later but hey, it works somehow with folder seperation
-<<<<<<< HEAD
-    """
-    check_images = glob.glob("imgs/corpus/**/*.png")
-=======
     """ 
     check_images = glob.glob("static/imgs/corpus/**/*.png")
->>>>>>> 7e7dc392
     for check_image in sorted(check_images):
         img = Image.open(check_image)
         checks.append((img, img.size, os.path.basename(check_image).split(".")[0]))
