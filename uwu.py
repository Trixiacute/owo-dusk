--- conflicted
+++ resolved
@@ -1,4451 +1,3 @@
-<<<<<<< HEAD
-# Written by EchoQuill
-# Make sure to star the github page.
-
-# I feel sorry for the one reading this code lol
-#                 - EchoQuill
-
-from flask import Flask, request, render_template, jsonify, redirect, url_for
-from datetime import datetime, timedelta, timezone
-from discord.ext import commands, tasks
-from rich.console import Console
-from discord import SyncWebhook
-from threading import Thread
-from rich.panel import Panel
-from rich.align import Align
-import discord.errors
-import subprocess
-import threading
-import requests
-import asyncio
-import logging
-import discord
-import aiohttp
-import ctypes
-import random
-import string
-import shutil
-import time
-import pytz
-import json
-import sys
-import os
-import re
-
-# Set AppUserModleId thingy, for tkinter thingy (grouping taskmanager)
-try:
-    ctypes.windll.shell32.SetCurrentProcessExplicitAppUserModelID("OwO-Dusk")
-except AttributeError:
-    pass
-
-
-def clear():
-    os.system("cls") if os.name == "nt" else os.system("clear")
-
-
-clear()
-# For console.log thingy
-console = Console()
-console_width = shutil.get_terminal_size().columns
-# Owo text art for panel
-owoArt = r"""
-  __   _  _   __       ____  _  _  ____  __ _ 
- /  \ / )( \ /  \  ___(    \/ )( \/ ___)(  / )
-(  O )\ /\ /(  O )(___)) D () \/ (\___ \ )  ( 
- \__/ (_/\_) \__/     (____/\____/(____/(__\_)
-"""
-# Num:- 5, Font:- Gracefull.
-owoPanel = Panel(Align.center(owoArt), style="purple on black", highlight=False)
-
-
-# Load json file
-def resource_path(relative_path):
-    if hasattr(sys, "_MEIPASS"):
-        return os.path.join(sys._MEIPASS, relative_path)
-    return os.path.join(os.path.abspath("."), relative_path)
-
-
-def clean(msg):
-    return re.sub(r"[^a-zA-Z]", "", msg)
-
-
-with open(resource_path("config.json")) as file:
-    config = json.load(file)
-# ----------OTHER VARIABLES----------#
-version = "1.7.4"
-offline = config["offlineStatus"]
-ver_check_url = "https://raw.githubusercontent.com/EchoQuill/owo-dusk/main/version.txt"
-saftey_check_url = "https://echoquill.github.io/owo-dusk-api/saftey_check.json"
-checkForAlert = config["checkForAlerts"]
-stop_code = False
-quotesUrl = "https://favqs.com/api/qotd"  # ["https://thesimpsonsquoteapi.glitch.me/quotes", "https://favqs.com/api/qotd"]
-ver_check = requests.get(ver_check_url).text.strip()
-lock = threading.Lock()
-typingIndicator = config["typingIndicator"]
-list_captcha = ["human", "captcha", "link", "letterword"]
-mobileBatteryCheckEnabled = config["termux"]["batteryCheck"]["enabled"]
-mobileBatteryStopLimit = config["termux"]["batteryCheck"]["minPercentage"]
-batteryCheckSleepTime = config["termux"]["batteryCheck"]["refreshInterval"]
-desktopBatteryCheckEnabled = config["desktop"]["batteryCheck"]["enabled"]
-desktopBatteryStopLimit = config["desktop"]["batteryCheck"]["minPercentage"]
-desktopBatteryCheckSleepTime = config["desktop"]["batteryCheck"]["refreshInterval"]
-termuxNotificationEnabled = config["termux"]["notifications"]["enabled"]
-notificationCaptchaContent = config["termux"]["notifications"]["captchaContent"]
-notificationBannedContent = config["termux"]["notifications"]["bannedContent"]
-termuxToastEnabled = config["termux"]["toastOnCaptcha"]["enabled"]
-toastBgColor = config["termux"]["toastOnCaptcha"]["backgroundColour"]
-toastTextColor = config["termux"]["toastOnCaptcha"]["textColour"]
-toastCaptchaContent = config["termux"]["toastOnCaptcha"]["captchaContent"]
-toastBannedContent = config["termux"]["toastOnCaptcha"]["bannedContent"]
-termuxTtsEnabled = config["termux"]["texttospeech"]["enabled"]
-termuxTtsContent = config["termux"]["texttospeech"]["content"]
-termuxAudioPlayer = config["termux"]["playAudio"]["enabled"]
-termuxAudioPlayerPath = config["termux"]["playAudio"]["path"]
-termuxVibrationEnabled = config["termux"]["vibrate"]["enabled"]
-termuxVibrationTime = config["termux"]["vibrate"]["time"] * 1000
-openCaptchaWebsite = config["termux"]["openCaptchaWebsite"]
-desktopNotificationEnabled = config["desktop"]["notifications"]["enabled"]
-desktopNotificationCaptchaContent = config["desktop"]["notifications"]["captchaContent"]
-desktopNotificationBannedContent = config["desktop"]["notifications"]["bannedContent"]
-desktopAudioPlayer = config["desktop"]["playAudio"]["enabled"]
-desktopAudioPlayerPath = config["desktop"]["playAudio"]["path"]
-websiteEnabled = config["website"]["enabled"]
-websitePort = config["website"]["port"]
-refresh_interval = config["website"]["refreshInterval"]
-captchaConsoleEnabled = config["console"]["runConsoleCommandOnCaptcha"]
-banConsoleEnabled = config["console"]["runConsoleCommandOnBan"]
-desktopPopup = config["desktop"]["popup"]["enabled"]
-captchaPopupMsg = config["desktop"]["popup"]["captchaContent"]
-bannedPopupMsg = config["desktop"]["popup"]["bannedContent"]
-# Chat commands
-chatPrefix = config["textCommands"]["prefix"]
-chatCommandToStop = config["textCommands"]["commandToStopUser"]
-chatCommandToStart = config["textCommands"]["commandToStartUser"]
-chatAllowedUsers = [int(user_id) for user_id in config["textCommands"]["allowedUsers"]]
-# print(chatAllowedUsers)
-
-delayCheckApi = config["delayCheck"]["useOwobotApi"]
-minPing = config["delayCheck"]["minPing"]
-delayCheckMinSleep = config["delayCheck"]["minSleepTime"]
-delayCheckMaxSleep = config["delayCheck"]["maxSleepTime"]
-delayCheckMinRecheck = config["delayCheck"]["minDelayBetweenRecheck"]
-delayCheckMaxRecheck = config["delayCheck"]["maxDelayBetweenRecheck"]
-total_seconds_hb = 0
-if delayCheckApi:
-    from utils.delaycheck import delaycheck
-if config["commands"][12]["autoHuntBot"]:
-    from utils.huntBotSolver import solveHbCaptcha
-if captchaConsoleEnabled:
-    captchaConsoleContent = config["console"]["commandToRunOnCaptcha"]
-if banConsoleEnabled:
-    banConsoleContent = config["console"]["commandToRunOnBan"]
-
-
-# ___Dble check these___
-def install_package(package_name):
-    subprocess.check_call([sys.executable, "-m", "pip", "install", package_name])
-
-
-def try_import_or_install(package_name):
-    try:
-        __import__(package_name)
-        print(f"Module {package_name} imported successfully.")
-    except ImportError:
-        print(
-            f"-System[0] {package_name} is not installed, attempting to install automatically..."
-        )
-        try:
-            install_package(package_name)
-            __import__(package_name)
-            print(f"{package_name} installed and imported successfully.")
-        except Exception as e:
-            print(
-                f"Failed to install {package_name}. Please run 'pip install {package_name}' and run the script again. Error: {e}"
-            )
-
-
-if desktopNotificationEnabled:
-    try_import_or_install("plyer")
-    # Import notification from plyer
-    try:
-        from plyer import notification
-
-        print("Notification module in plyer imported successfully.")
-    except ImportError as e:
-        print(f"ImportError: {e}")
-
-if desktopAudioPlayer:
-    try_import_or_install("playsound3")
-    # Import playsound from playsound3
-    try:
-        from playsound3 import playsound
-
-        print("Playsound module in playsound3 imported successfully.")
-    except ImportError as e:
-        print(f"ImportError: {e}")
-
-if desktopPopup:
-    try_import_or_install("tkinter")
-    try_import_or_install("queue")
-    try:
-        import tkinter as tk
-        from tkinter import PhotoImage
-        from queue import Queue
-
-        print("Queue module in queue imported successfully.")
-
-        print("messagebox module in tkinter imported successfully.")
-    except ImportError as e:
-        print(f"ImportError: {e}")
-
-if desktopBatteryCheckEnabled:
-    try_import_or_install("psutil")
-    try:
-        import psutil
-
-        print("psutil imported successfully")
-    except Exception as e:
-        print(f"ImportError: {e}")
-
-webhookEnabled = config["webhook"]["enabled"]
-webhook_url = config["webhook"]["webhookUrl"]
-webhookUselessLog = config["webhook"]["webhookUselessLog"]
-webhookPingId = config["webhook"]["webhookUserIdToPingOnCaptcha"]
-webhookCaptchaChnl = config["webhook"]["webhookCaptchaUrl"]
-setprefix = config["setprefix"]
-# ----------MAIN VARIABLES----------#
-listUserIds = []
-gem_map = {}
-autoHunt = config["commands"][0]["hunt"]
-autoBattle = config["commands"][0]["battle"]
-useShortForm = config["commands"][0]["useShortForm"]
-autoPray = config["commands"][1]["pray"]
-autoCurse = config["commands"][1]["curse"]
-userToPrayOrCurse = config["commands"][1]["userToPrayOrCurse"]
-pingUserOnPrayOrCurse = config["commands"][1]["pingUser"]
-autoDaily = config["autoDaily"]
-autoOwo = config["commands"][11]["sendOwo"]
-autoCrate = config["autoUse"]["autoUseCrate"]
-autoLootbox = config["autoUse"]["autoUseLootbox"]
-autoHuntGem = config["autoUse"]["autoGem"]["huntGem"]
-autoEmpoweredGem = config["autoUse"]["autoGem"]["empoweredGem"]
-autoLuckyGem = config["autoUse"]["autoGem"]["luckyGem"]
-autoSpecialGem = config["autoUse"]["autoGem"]["specialGem"]
-autoGem = autoHuntGem or autoEmpoweredGem or autoLuckyGem or autoSpecialGem
-autoSell = config["commands"][2]["sell"]
-autoSacrifice = config["commands"][2]["sacrifice"]
-autoQuest = config["commands"][4]["quest"]
-askForHelpChannel = config["commands"][4]["askForHelpChannel"]
-askForHelp = config["commands"][4]["askForHelp"]
-doEvenIfDisabled = config["commands"][4]["doEvenIfDisabled"]
-animalRarity = ""
-for i in config["commands"][2]["rarity"]:
-    animalRarity = animalRarity + i + " "
-autoCf = config["commands"][3]["coinflip"]
-coinflipOptions = config["commands"][3]["cfOptions"]
-autoSlots = config["commands"][3]["slots"]
-doubleOnLose = config["commands"][3]["doubleOnLose"]
-gambleAllottedAmount = config["commands"][3]["allottedAmount"]
-gambleStartValue = config["commands"][3]["startValue"]
-customCommands = config["customCommands"]["enabled"]
-lottery = config["commands"][5]["lottery"]
-lotteryAmt = config["commands"][5]["amount"]
-lvlGrind = config["commands"][6]["lvlGrind"]
-useQuoteInstead = config["commands"][6]["useQuoteInstead"]
-lvlMinLength = config["commands"][6]["minLengthForRandomString"]
-lvlMaxLength = config["commands"][6]["maxLengthForRandomString"]
-cookie = config["commands"][7]["cookie"]
-cookieUserId = config["commands"][7]["userid"]
-pingUserOnCookie = config["commands"][7]["pingUser"]
-sleepEnabled = config["commands"][8]["sleep"]
-minSleepTime = config["commands"][8]["minTime"]
-maxSleepTime = config["commands"][8]["maxTime"]
-sleepRandomness = config["commands"][8]["frequencyPercentage"]
-giveawayEnabled = config["commands"][9]["giveawayJoiner"]
-giveawayChannels = config["commands"][9]["channelsToJoin"]
-"""
-SHOP-
-100-110 - limited time items
-200-274 - wallpapers (one time buy)
-1-7 - rings
-"""
-"""shopItemsCash = {
-    1:10,
-    2:100,
-    3:1000,
-    4:10000,
-    5:100000,
-    6:1000000,
-    7:10000000
-}"""
-# int(f"1{'0'*i}")
-# 10**i ( same as raised to the value i, 10^i)
-
-shopEnabled = config["commands"][10]["shop"]
-shopItemsToBuy = config["commands"][10]["itemsToBuy"]
-
-
-autoHuntBot = config["commands"][12]["autoHuntBot"]
-huntbotCashToSpend = config["commands"][12]["cashToSpend"]
-skipSpamCheck = shopEnabled == autoSlots == autoCf == autoBattle == autoHunt == False
-slashCommandsEnabled = config["useSlashCommands"]
-# Logs
-logRareHunts = config["logs"]["rareHuntAnimalCatches"]
-logLootboxes = config["logs"]["gettingOrOpeningLootboxs"]
-logCrates = config["logs"]["gettingOrOpeningCrates"]
-customCommandCnt = len(config["customCommands"]["commands"])
-if customCommandCnt >= 1:
-    sorted_zipped_lists = sorted(
-        zip(
-            config["customCommands"]["commands"], config["customCommands"]["cooldowns"]
-        ),
-        key=lambda x: x[1],
-    )
-    sorted_list1, sorted_list2 = zip(*sorted_zipped_lists)
-else:
-    sorted_list1 = config["customCommands"]["commands"]
-    sorted_list2 = config["customCommands"]["cooldowns"]
-
-# lotter amt check:-
-if lotteryAmt > 250000:
-    lotteryAmt = 250000
-# Gems.
-huntGems = ["057", "056", "055", "054", "053", "052", "051"]
-empGems = ["071", "070", "069", "068", "067", "066", "065"]
-luckGems = ["078", "077", "076", "075", "074", "073", "072"]
-specialGems = ["085", "084", "083", "082", "081", "080", "079"]
-if config["autoUse"]["autoGem"]["order"]["lowestToHighest"]:
-    huntGems.reverse()
-    empGems.reverse()
-    luckGems.reverse()
-    specialGems.reverse()
-if autoHuntGem:
-    gem_map["gem1"] = "autoHuntGem"
-if autoLuckyGem:
-    gem_map["gem4"] = "autoLuckyGem"
-if autoEmpoweredGem:
-    gem_map["gem3"] = "autoEmpoweredGem"
-if autoSpecialGem:
-    gem_map["star"] = "autoSpecialGem"
-# print(gem_map)
-questsList = []
-
-# Cooldowns
-huntBattleR = config["commands"][0]["useReactionBotCooldowns"]
-prayCurseR = config["commands"][1]["useReactionBotCooldowns"]
-owoR = config["commands"][11]["useReactionBotCooldowns"]
-reactionBotEnabled = huntBattleR or prayCurseR or owoR
-huntOrBattleCooldown = [
-    config["commands"][0]["minCooldown"],
-    config["commands"][0]["maxCooldown"],
-]
-huntBattleDelay = config["commands"][0]["delayBetweenCommands"]
-prayOrCurseCooldown = [
-    config["commands"][1]["minCooldown"],
-    config["commands"][1]["maxCooldown"],
-]
-sellOrSacCooldown = [
-    config["commands"][2]["minCooldown"],
-    config["commands"][2]["maxCooldown"],
-]
-gambleCd = [config["commands"][3]["minCooldown"], config["commands"][3]["maxCooldown"]]
-lvlGrindCooldown = [
-    config["commands"][6]["minCooldown"],
-    config["commands"][6]["maxCooldown"],
-]
-shopCd = [config["commands"][10]["minCooldown"], config["commands"][10]["maxCooldown"]]
-owoCd = [config["commands"][11]["minCooldown"], config["commands"][11]["maxCooldown"]]
-giveawayMaxCooldown = config["commands"][9]["maxCooldown"]
-giveawayMixCooldown = config["commands"][9]["minCooldown"]
-
-
-# version check
-def compare_versions(current_version, latest_version):
-    # current_version = current_version[1:]
-    # latest_version = latest_version[1:]
-    current = list(map(int, current_version.split(".")))
-    latest = list(map(int, latest_version.split(".")))
-    """
-    example output:
-    current = [1,5,0]
-    """
-    for c, l in zip(current, latest):
-        if l > c:
-            return True
-        elif l < c:
-            return False
-    # If all parts are equal, return False (no new version)
-    return False
-
-
-# Box print
-def printBox(text, color):
-    test_panel = Panel(text, style=color)
-    console.print(test_panel)
-
-
-# For lvl grind
-def generate_random_string():
-    characters = string.ascii_lowercase + " "
-    length = random.randint(lvlMinLength, lvlMaxLength)
-    random_string = "".join(random.choice(characters) for _ in range(length))
-    return random_string
-
-
-# For battery check
-def batteryCheckFunc():
-    try:
-        if mobileBatteryCheckEnabled:
-            while True:
-                time.sleep(batteryCheckSleepTime)
-                try:
-                    battery_status = os.popen("termux-battery-status").read()
-                except Exception as e:
-                    console.print(
-                        f"""-system[0] Battery check failed!!""".center(
-                            console_width - 2
-                        ),
-                        style="red on black",
-                    )
-                battery_data = json.loads(battery_status)
-                percentage = battery_data["percentage"]
-                console.print(
-                    f"-system[0] Current battery •> {percentage}".center(
-                        console_width - 2
-                    ),
-                    style="blue on black",
-                )
-                if percentage < int(mobileBatteryStopLimit):
-                    break
-        else:
-            while True:
-                time.sleep(desktopBatteryCheckSleepTime)
-                try:
-                    battery = psutil.sensors_battery()
-                    if battery is not None:
-                        percentage = int(battery.percent)
-                        console.print(
-                            f"-system[0] Current battery •> {percentage}".center(
-                                console_width - 2
-                            ),
-                            style="blue on black",
-                        )
-                        if percentage < int(mobileBatteryStopLimit):
-                            break
-                except Exception as e:
-                    console.print(
-                        f"""-system[0] Battery check failed!!.""".center(
-                            console_width - 2
-                        ),
-                        style="red on black",
-                    )
-    except Exception as e:
-        print("battery check", e)
-    os._exit(0)
-
-
-def check_alerts():
-    global stop_code
-    if not stop_code:
-        response = requests.get(saftey_check_url)
-        response.raise_for_status()  # raise exception in case of failute
-        data = response.json()
-        # print(data)
-        if data["enabled"]:
-            if compare_versions(version, data["version"]) or version == data["version"]:
-                stop_code = True
-                printBox(
-                    f"STOPPED CODE FROM SENDING MESSAGES, breaking change detected".center(
-                        console_width - 2
-                    ),
-                    "bold red on black",
-                )
-                printBox(
-                    f"reason: {data['reason']} , author: {data['author']}".center(
-                        console_width - 2
-                    ),
-                    "bold red on black",
-                )
-                if termuxNotificationEnabled:  # 8ln from here
-                    run_system_command(
-                        f"termux-notification -c 'code stopped!'", timeout=5, retry=True
-                    )
-                if termuxToastEnabled:
-                    run_system_command(
-                        f"termux-toast -c green -b black 'code stopped!'",
-                        timeout=5,
-                        retry=True,
-                    )
-                if termuxVibrationEnabled:
-                    run_system_command(
-                        f"termux-vibrate -f -d {termuxVibrationTime}",
-                        timeout=5,
-                        retry=True,
-                    )
-                if termuxAudioPlayer:
-                    run_system_command(
-                        f"termux-media-player play {termuxAudioPlayerPath}",
-                        timeout=5,
-                        retry=True,
-                    )
-                if termuxTtsEnabled:
-                    run_system_command(
-                        f"termux-tts-speak alert", timeout=7, retry=False
-                    )
-                if desktopNotificationEnabled:
-                    notification.notify(
-                        title=f"OWO-DUSK STOPPED!",
-                        message="We have stopped owo-dusk, check console log for more info!",
-                        app_icon=None,
-                        timeout=15,
-                    )
-                if desktopAudioPlayer:
-                    playsound(desktopAudioPlayerPath, block=False)
-            else:
-                pass
-
-    # for user to be able to see why the code was stopped, incase if closing causes console messages to disapear.
-    time.sleep(350)  # 5.5 minutes
-
-
-if mobileBatteryCheckEnabled or desktopBatteryCheckEnabled:
-    loop_thread = threading.Thread(target=batteryCheckFunc)
-    loop_thread.start()
-
-if checkForAlert:
-    loop_thread = threading.Thread(target=check_alerts)
-    loop_thread.start()
-# For emoji names
-try:
-    with open("utils/emojis.json", "r", encoding="utf-8") as file:
-        emoji_dict = json.load(file)
-except FileNotFoundError:
-    print("The file emojis.json was not found.")
-except json.JSONDecodeError:
-    print("Failed to decode JSON from the file.")
-
-
-def get_emoji_names(text, emoji_dict=emoji_dict):
-    pattern = re.compile(
-        r"<a:[a-zA-Z0-9_]+:[0-9]+>|:[a-zA-Z0-9_]+:|[\U0001F300-\U0001F6FF\U0001F700-\U0001F77F]"
-    )
-    emojis = pattern.findall(text)
-    emoji_names = [emoji_dict[char] for char in emojis if char in emoji_dict]
-    return emoji_names
-
-
-def get_emoji_numbers(text, emoji_dict=emoji_dict):
-    pattern = re.compile(
-        r"<a:[a-zA-Z0-9_]+:[0-9]+>|[\U0001F300-\U0001F6FF\U0001F700-\U0001F77F]"
-    )
-    emojis = pattern.findall(text)
-    ranges = [
-        (40, 44, 1, False, "common"),
-        (35, 39, 3, False, "uncommon"),
-        (30, 34, 10, False, "rare"),
-        (25, 29, 250, False, "epic"),
-        (19, 24, 5000, True, "mythical"),
-        (14, 18, 30000, True, "gem"),
-        (9, 13, 15000, True, "legendary"),
-        (4, 8, 250000, True, "frozen"),
-        (0, 3, 1000000, True, "hidden"),
-    ]
-    cash = 0
-    rare = []
-    emoji_numbers = [
-        list(emoji_dict.keys()).index(emoji) for emoji in emojis if emoji in emoji_dict
-    ]
-
-    for i in emoji_numbers:
-        for start, end, value, rank, rankid in ranges:
-            if start <= i <= end:
-                cash += value
-                if rank:
-                    rare.append(
-                        [
-                            emoji_dict[list(emoji_dict.keys())[i]],
-                            rankid,
-                            list(emoji_dict.keys())[i],
-                        ]
-                    )
-    return cash, rare
-
-
-# Get dm or channel name
-def get_channel_name(channel):
-    if isinstance(channel, discord.DMChannel):
-        return "owo DMs"
-    return channel.name
-
-
-if desktopPopup:
-    popup_queue = Queue()
-
-
-# captcha popup desktop    ( I have no idea what i did it here but it works, ill read docs later lol)
-def show_popup_thread():
-    root = tk.Tk()
-    root.withdraw()  # Hide the root window
-
-    while True:
-        msg, username, channelname, captchatype = popup_queue.get()
-
-        popup = tk.Toplevel(root)
-        # Set custom icon
-        icon_path = "imgs/logo.png"  # Path to your icon image file
-        icon = tk.PhotoImage(file=icon_path)
-        popup.iconphoto(True, icon)
-        # Dark mode style
-        popup.configure(bg="#000000")
-        # Determine screen dimensions
-        screen_width = popup.winfo_screenwidth()
-        screen_height = popup.winfo_screenheight()
-        # Calculate popup window position
-        popup_width = min(
-            500, int(screen_width * 0.8)
-        )  # Limit maximum width to 500px or 80% of screen width
-        popup_height = min(
-            300, int(screen_height * 0.8)
-        )  # Limit maximum height to 300px or 80% of screen height
-        x_position = (screen_width - popup_width) // 2
-        y_position = (screen_height - popup_height) // 2
-        # Set geometry and position
-        popup.geometry(f"{popup_width}x{popup_height}+{x_position}+{y_position}")
-        popup.title("OwO-dusk - Notifs")
-        # Message label
-        label_text = msg.format(
-            username=username, channelname=channelname, captchatype=captchatype
-        )
-        label = tk.Label(
-            popup,
-            text=label_text,
-            wraplength=popup_width - 40,
-            justify="left",
-            padx=20,
-            pady=20,
-            bg="#000000",
-            fg="#be7dff",
-        )
-        label.pack(fill="both", expand=True)
-        # OK button
-        button = tk.Button(popup, text="OK", command=popup.destroy)
-        button.pack(pady=10)
-        # Make the popup window appear on top and grab focus
-        popup.grab_set()
-        popup.focus_set()
-        popup.lift()
-        # Wait for the popup window to be destroyed before continuing
-        popup.wait_window()
-
-
-if desktopPopup:
-    # Start the tkinter popup thread
-    popup_thread = threading.Thread(target=show_popup_thread)
-    popup_thread.daemon = True  # Ensure the thread exits when the main program does
-    popup_thread.start()
-
-# CAPTCHA NOTIFIER {TERMUX}
-
-
-def run_system_command(command, timeout, retry=False, delay=5):
-    def target():
-        try:
-            os.system(command)
-        except Exception as e:
-            print(f"Error executing command: {command} - {e}")
-
-    # Create and start a thread to execute the command
-    thread = threading.Thread(target=target)
-    thread.start()
-
-    # Wait for the thread to finish, with a timeout
-    thread.join(timeout)
-
-    # If the thread is still alive after the timeout, terminate it
-    if thread.is_alive():
-        console.print(
-            f"-error[0] {command} command failed!".center(console_width - 2),
-            style="red on black",
-        )
-        if retry:
-            console.print(
-                f"-system[0] Retrying '{command}' after {delay}s".center(
-                    console_width - 2
-                ),
-                style="blue on black",
-            )
-            time.sleep(delay)
-            run_system_command(command, timeout, retry=False)
-
-
-# -------------
-
-
-# ----------------------
-# WEBSITE
-# ----------------------
-
-
-# APP
-app = Flask(__name__, static_folder="imgs")
-
-captchas = []
-captchaAnswers = []
-
-
-@app.route("/add_captcha", methods=["POST"])
-def add_captcha():
-    data = request.get_json()
-    captcha_type = data.get("type")
-    url = data.get("url")
-    username = data.get("username")
-    timestamp = data.get("timestamp")
-
-    with lock:
-        temp_index = len(captchas)
-        captchaAnswers.append(None)
-        captchas.append(
-            {
-                "type": captcha_type,
-                "url": url,
-                "username": username,
-                "timestamp": timestamp,
-            }
-        )
-    print(captchas)
-    print(captchaAnswers)
-    return jsonify({"status": temp_index})
-
-
-@app.route("/", methods=["GET"])
-def index():
-    try:
-        with lock:
-            if not captchas:
-                return render_template(
-                    "index.html",
-                    no_captchas=True,
-                    version=version,
-                    refresh_interval=refresh_interval,
-                )
-            else:
-                return render_template(
-                    "index.html",
-                    captchas=captchas,
-                    version=version,
-                    refresh_interval=refresh_interval,
-                )
-    except Exception as e:
-        print(f"error in index(): <index.html> :-> {e}")
-
-
-@app.route("/submit", methods=["POST"])
-def submit():
-    captcha_ans = request.form.get("text")
-    captcha_index = request.form.get("captcha_index", type=int)
-    with lock:
-        captchaAnswers[captcha_index] = captcha_ans
-    print(captcha_ans)
-    print(captchaAnswers[captcha_index])
-    return redirect(url_for("index"))
-
-
-def web_start():
-    flaskLog = logging.getLogger("werkzeug")
-    flaskLog.disabled = True
-    cli = sys.modules["flask.cli"]
-    cli.show_server_banner = lambda *x: None
-    try:
-        app.run(debug=False, use_reloader=False, port=websitePort)
-    except Exception as e:
-        print(e)
-
-
-if websiteEnabled:
-    try:
-        web_thread = threading.Thread(target=web_start)
-        web_thread.start()
-    except Exception as e:
-        print(e)
-
-
-# ---------------
-class MyClient(discord.Client):
-    def __init__(self, token, channel_id, *args, **kwargs):
-        super().__init__(*args, **kwargs)
-        self.token = token
-        self.channel_id = int(channel_id)
-        self.list_channel = [self.channel_id]
-        self.session = None
-
-    # send slash commands
-    async def slashCommandSender(self, msg, **kwargs):
-        if not (self.captchaDetected or self.sleep or self.sleep2 or stop_code):
-            try:
-                for command in self.commands:
-                    if command.name == msg:
-                        await command(**kwargs)
-            except Exception as e:
-                print(e)
-
-    # log webhooks
-    async def webhookSender(
-        self,
-        msg,
-        desc=None,
-        plain_text_msg=None,
-        colors=None,
-        webhook_url=webhook_url,
-        img_url=None,
-        author_img_url=None,
-    ):
-        try:
-            if colors:
-                color = discord.Color(colors)
-            else:
-                color = discord.Color(0x412280)
-
-            emb = discord.Embed(title=msg, description=desc, color=color)
-            if img_url:
-                emb.set_thumbnail(url=img_url)
-            if author_img_url:
-                emb.set_author(name=self.user, icon_url=author_img_url)
-            # Use the existing session
-            channel_webhook = discord.Webhook.from_url(
-                webhook_url, session=self.session
-            )
-            # Send both the embed and plain text message if provided
-            if plain_text_msg:
-                await channel_webhook.send(
-                    content=plain_text_msg, embed=emb, username="OwO-Dusk - Notifs"
-                )
-            else:
-                await channel_webhook.send(embed=emb, username="OwO-Dusk - Notifs")
-        except discord.Forbidden as e:
-            print("Bot does not have permission to execute this command:", e)
-        except discord.NotFound as e:
-            print("The specified command was not found:", e)
-        except Exception as e:
-            print(e)
-
-    # send messages
-    async def sendCommands(self, channel, message, bypass=False, captcha=False):
-        try:
-            if stop_code:
-                return
-            checks = (
-                not self.captchaDetected and not self.sleep and not self.sleep2
-            ) or (bypass and not self.captchaDetected and not self.sleep2)
-            if typingIndicator and checks:
-                async with channel.typing():
-                    await channel.send(message)
-            elif checks or bypass or captcha:
-                await channel.send(message)
-
-        except Exception as e:
-            print("Error in typing:", e)
-            print(
-                f"Channel: {channel}, Message: {message}, Typing Indicator: {typingIndicator}"
-            )
-            print(f"Are you sure you're using the correct channel ID for {self.user}?")
-
-    async def rSend(self, channel, prayOrCurse=None):
-        try:
-            if autoHunt and huntBattleR:
-                if self.balance == -1 or self.balance > 5:
-                    await asyncio.sleep(random.uniform(0.4, 0.8))
-                    if slashCommandsEnabled:
-                        await self.slashCommandSender("hunt")
-                    else:
-                        if useShortForm:
-                            await self.sendCommands(
-                                channel=self.cm, message=f"{setprefix}h"
-                            )
-                        else:
-                            await self.sendCommands(
-                                channel=self.cm, message=f"{setprefix}hunt"
-                            )
-                    console.print(
-                        f"-{self.user}[+] ran hunt.".center(console_width - 2),
-                        style="purple on black",
-                    )
-                    if webhookUselessLog and webhookEnabled:
-                        await self.webhookSender(
-                            f"-{self.user}[+] ran hunt.", colors=0xAF00FF
-                        )
-                    self.rPrevTime[0] = time.time()
-            if autoBattle and huntBattleR:
-                await asyncio.sleep(
-                    random.uniform(huntBattleDelay[0], huntBattleDelay[1])
-                )
-                if slashCommandsEnabled:
-                    await self.slashCommandSender("battle")
-                else:
-                    if useShortForm:
-                        await self.sendCommands(
-                            channel=self.cm, message=f"{setprefix}b"
-                        )
-                    else:
-                        await self.sendCommands(
-                            channel=self.cm, message=f"{setprefix}battle"
-                        )
-                console.print(
-                    f"-{self.user}[+] ran battle.".center(console_width - 2),
-                    style="purple on black",
-                )
-                if webhookUselessLog and webhookEnabled:
-                    await self.webhookSender(
-                        f"-{self.user}[+] ran battle.", colors=0xAF00FF
-                    )
-                self.rPrevTime[0] = time.time()
-            if autoOwo and owoR:
-                await asyncio.sleep(random.uniform(0.4, 0.8))
-                await self.sendCommands(channel=channel, message="owo")
-                console.print(
-                    f"-{self.user}[+] ran OwO".center(console_width - 2),
-                    style="light_steel_blue1 on black",
-                )
-                if webhookUselessLog and webhookEnabled:
-                    await self.webhookSender(
-                        f"-{self.user}[+] ran OwO.", colors=0xD7D7FF
-                    )
-                self.rPrevTime[2] = time.time()
-            if (autoPray or autoCurse) and prayCurseR:
-                await asyncio.sleep(random.uniform(0.4, 0.8))
-                if userToPrayOrCurse and self.user.id != userToPrayOrCurse:
-                    if pingUserOnPrayOrCurse:
-                        await self.sendCommands(
-                            channel=channel,
-                            message=f"{setprefix}{prayOrCurse} <@{userToPrayOrCurse}>",
-                        )
-                    else:
-                        await self.sendCommands(
-                            channel=channel,
-                            message=f"{setprefix}{prayOrCurse} {userToPrayOrCurse}",
-                        )
-                    self.rPrevTime[1] = time.time()
-                else:
-                    await self.sendCommands(
-                        channel=channel, message=f"{setprefix}{prayOrCurse}"
-                    )
-                    self.rPrevTime[1] = time.time()
-                console.print(
-                    f"-{self.user}[+] ran {self.prayOrCurse}.".center(
-                        console_width - 2
-                    ),
-                    style="magenta on black",
-                )
-                if webhookUselessLog and webhookEnabled:
-                    await self.webhookSender(
-                        f"-{self.user}[+] ran {self.prayOrCurse}.", colors=0xFF00FF
-                    )
-        except Exception as e:
-            print(e)
-
-    # custom commands func
-    async def send_command_custom(self, command, cooldown):
-        try:
-            while not self.captchaDetected and not self.sleep and not self.sleep2:
-                self.current_time = time.time()
-                await asyncio.sleep(random.uniform(0.2, 0.5) + cooldown)
-                if self.time_since_last_cmd < 0.5:  # Ensure at least 0.3 seconds wait
-                    await asyncio.sleep(
-                        0.5 - self.time_since_last_cmd + random.uniform(0.1, 0.3)
-                    )
-                self.time_since_last_cmd = self.current_time - self.last_cmd_time
-                if self.captchaDetected != True and self.sleep != True:
-                    # await self.cm.send(command)
-                    await self.sendCommands(channel=self.cm, message=command)
-                self.last_cmd_time = time.time()
-                print(self.user, command)
-        except Exception as e:
-            print("send_command error", e)
-
-    # Auto gems check
-    # @tasks.loop()
-    # async def gemUsageChecker(self):
-
-    # self.invCheck
-
-    # ----------SENDING COMMANDS----------#
-    # Solve Captchas
-    @tasks.loop()
-    async def captchaSolver(self):
-        if (
-            self.websiteIndex != None
-            and self.webSend == True
-            and self.tempJsonData != None
-        ):
-            self.tempListCount = 0
-            # self.captchaAnswerGot = False
-            for i in captchas:
-                if i == self.tempJsonData:
-                    if captchaAnswers[self.tempListCount] != None:
-                        console.print(
-                            f"-{self.user}[0] Attempting to solve image captcha with {captchaAnswers[self.tempListCount]}".center(
-                                console_width - 2
-                            ),
-                            style="blue on black",
-                        )
-                        await self.sendCommands(
-                            channel=self.dm,
-                            message=captchaAnswers[self.tempListCount],
-                            captcha=True,
-                        )
-                        await asyncio.sleep(random.uniform(5.5, 9.7))
-                        try:
-                            captchaAnswers[self.tempListCount] = (
-                                None  # To prevent spamming wrong ans.
-                            )
-                        except:
-                            pass
-                self.tempListCount += 1
-            await asyncio.sleep(random.uniform(1.5, 2.7))
-
-    # balance check
-    @tasks.loop()
-    async def check_balance(self):
-        if not (self.captchaDetected or self.sleep or self.sleep2 or stop_code):
-            self.balanceCheck = False
-            await self.sendCommands(channel=self.cm, message=f"{setprefix}cash")
-            console.print(
-                f"-{self.user}[~] Checking for cash.".center(console_width - 2),
-                style="grey84 on black",
-            )
-            await asyncio.sleep(random.uniform(10, 20))
-            if self.balanceCheck:
-                self.balanceCheck
-                self.check_balance.stop()
-            else:
-                console.print(
-                    f"-{self.user}[~] Checking for cash failed, reattempting.".center(
-                        console_width - 2
-                    ),
-                    style="grey84 on black",
-                )
-
-    # OwO delay check
-    @tasks.loop()
-    async def delayCheck(self):
-        self.lastMsg = False
-        async for message in self.cm.history(limit=10):
-            if message.author.id == 408785106942164992:
-                self.lastMsg = True
-        if not self.lastMsg:
-            if not delayCheckApi:
-                self.sleep = True
-                self.sleepTime = random.uniform(delayCheckMinSleep, delayCheckMaxSleep)
-                console.print(
-                    f"-{self.user}[~] sleeping for {self.sleepTime} seconds ‐ No Msg from owo last 10 msgs.".center(
-                        console_width - 2
-                    ),
-                    style="plum4 on black",
-                )
-                if webhookEnabled:
-                    await self.webhookSender(
-                        f"-{self.user}[~] sleeping for {self.sleepTime} seconds ‐ No Msg from owo last 10 msgs.",
-                        colors=0x5FD7D7,
-                    )
-                await asyncio.sleep(self.sleepTime)
-                console.print(
-                    f"-{self.user}[~] Finished sleeping {self.sleepTime} seconds".center(
-                        console_width - 2
-                    ),
-                    style="plum4 on black",
-                )
-                if webhookEnabled:
-                    await self.webhookSender(
-                        f"-{self.user}[~] Finished sleeping  {self.sleepTime} seconds ‐ No Msg from owo last 10 msgs.",
-                        colors=0x5FD7D7,
-                    )
-                self.sleep = False
-            else:
-                # may come in use later, thats why iam collecting whole data instead of just ping..,
-                try:
-                    self.delayData = await delaycheck(self.session, self.cm.guild.id)
-                except Exception as e:
-                    console.print(f"Error fetching delay data: {e}")
-                print(self.delayData)
-                while self.delayData["ping"] >= minPing:
-                    self.sleep = True
-                    self.sleepTime = random.uniform(
-                        delayCheckMinSleep, delayCheckMaxSleep
-                    )
-                    if webhookEnabled:
-                        await self.webhookSender(
-                            f"-{self.user}[~] sleeping for {self.sleepTime} seconds ‐ No Msg from owo last 10 msgs.",
-                            colors=0x5FD7D7,
-                        )
-                    console.print(
-                        f"-{self.user}[~] sleeping for {self.sleepTime} seconds ‐ , {self.delayData['ping']}ms delay".center(
-                            console_width - 2
-                        ),
-                        style="plum4 on black",
-                    )
-                    await asyncio.sleep(self.sleepTime)
-                    try:
-                        self.delayData = await delaycheck(
-                            self.session, self.cm.guild.id
-                        )
-                    except Exception as e:
-                        console.print(f"Error fetching delay data: {e}")
-                console.print(
-                    f"-{self.user}[~] Finished sleeping".center(console_width - 2),
-                    style="plum4 on black",
-                )
-                if webhookEnabled:
-                    await self.webhookSender(
-                        f"-{self.user}[~] Finished sleeping  {self.sleepTime} seconds ‐ No Msg from owo last 10 msgs.",
-                        colors=0x5FD7D7,
-                    )
-                self.sleep = False
-        await asyncio.sleep(random.uniform(delayCheckMinRecheck, delayCheckMaxRecheck))
-
-    # Sleep
-    @tasks.loop()
-    async def random_account_sleeper(self):
-        if not (self.captchaDetected or self.sleep or self.sleep2 or stop_code):
-            self.randSleepInt = random.randint(1, 100)
-            if self.randSleepInt > (100 - sleepRandomness):
-                self.sleep = True
-                self.sleepTime = random.uniform(minSleepTime, maxSleepTime)
-                console.print(
-                    f"-{self.user}[~] sleeping for {self.sleepTime} seconds".center(
-                        console_width - 2
-                    ),
-                    style="medium_turquoise on black",
-                )
-                if webhookUselessLog:
-                    await self.webhookSender(
-                        f"-{self.user}[~] sleeping for.", colors=0x5FD7D7
-                    )
-                await asyncio.sleep(self.sleepTime)
-                console.print(
-                    f"-{self.user}[~] Finished sleeping {self.sleepTime} seconds".center(
-                        console_width - 2
-                    ),
-                    style="medium_turquoise on black",
-                )
-                if webhookUselessLog:
-                    await self.webhookSender(
-                        f"-{self.user}[!] Finished sleeping", colors=0x5FD7D7
-                    )
-                self.sleep = False
-                await asyncio.sleep(random.uniform(60, 120))
-            else:
-                console.print(
-                    f"-{self.user}[~] skipped sleep".center(console_width - 2),
-                    style="medium_turquoise on black",
-                )
-                await asyncio.sleep(random.uniform(60, 120))
-        else:
-            await asyncio.sleep(random.uniform(20, 40))
-
-    # hunt bot handler
-    @tasks.loop(seconds=1)
-    async def huntbotHandler(self):
-        if not (self.captchaDetected or self.sleep or self.sleep2 or stop_code):
-            self.hbRecieved = False
-            await self.sendCommands(
-                channel=self.cm, message=f"{setprefix}ah {huntbotCashToSpend}"
-            )
-            console.print(
-                f"-{self.user}[+] running huntbot command".center(console_width - 2),
-                style="dodger_blue2 on black",
-            )
-            await asyncio.sleep(random.uniform(10, 20))
-            if self.hbRecieved or self.hbWait:
-                self.hbRecieved = False
-                self.huntbotHandler.stop()
-                print("whut", self.hbRecieved, self.hbWait)
-
-    # reaction bot command handler
-    @tasks.loop(seconds=1)
-    async def rCommandHandler(self):
-        # self.rCurrentTime - current time - [time.time()]
-        # self.rPrevTime - prev command time - [time.time()]
-        # self.rTime - convert to float
-        # order = 0=hb,1=pc,2=owo
-        try:
-            self.rCurrentTime = time.time()
-            try:
-                self.rTime[0] = self.rCurrentTime - self.rPrevTime[0]
-            except TypeError:
-                self.rTime[0] = None
-            try:
-                self.rTime[1] = self.rCurrentTime - self.rPrevTime[1]
-            except TypeError:
-                self.rTime[1] = None
-            try:
-                self.rTime[2] = self.rCurrentTime - self.rPrevTime[2]
-            except TypeError:
-                self.rTime[2] = None
-            if (autoBattle or autoHunt) and huntBattleR and self.rTime[0] != None:
-                if self.rTime[0] >= 20 and not (
-                    self.captchaDetected or self.sleep or self.sleep2 or stop_code
-                ):
-                    if autoHunt:
-                        if self.balance == -1 or self.balance > 5:
-                            await asyncio.sleep(random.uniform(0.4, 0.8))
-                            if slashCommandsEnabled:
-                                await self.slashCommandSender("hunt")
-                            else:
-                                if useShortForm:
-                                    await self.sendCommands(
-                                        channel=self.cm, message=f"{setprefix}h"
-                                    )
-                                else:
-                                    await self.sendCommands(
-                                        channel=self.cm, message=f"{setprefix}hunt"
-                                    )
-                            console.print(
-                                f"-{self.user}[+] ran hunt.".center(console_width - 2),
-                                style="purple on black",
-                            )
-                            if webhookUselessLog and webhookEnabled:
-                                await self.webhookSender(
-                                    f"-{self.user}[+] ran hunt.", colors=0xAF00FF
-                                )
-                            self.rPrevTime[0] = time.time()
-                    if autoBattle:
-                        await asyncio.sleep(random.uniform(0.4, 0.8))
-                        if slashCommandsEnabled:
-                            await self.slashCommandSender("battle")
-                        else:
-                            if useShortForm:
-                                await self.sendCommands(
-                                    channel=self.cm, message=f"{setprefix}b"
-                                )
-                            else:
-                                await self.sendCommands(
-                                    channel=self.cm, message=f"{setprefix}battle"
-                                )
-                        console.print(
-                            f"-{self.user}[+] ran battle.".center(console_width - 2),
-                            style="purple on black",
-                        )
-                        if webhookUselessLog and webhookEnabled:
-                            await self.webhookSender(
-                                f"-{self.user}[+] ran battle.", colors=0xAF00FF
-                            )
-                        self.rPrevTime[0] = time.time()
-            if prayCurseR and (autoPray or autoCurse) and self.rTime[1] != None:
-                if self.rTime[1] >= 305 and not (
-                    self.captchaDetected or self.sleep or self.sleep2 or stop_code
-                ):
-                    await asyncio.sleep(random.uniform(0.4, 0.8))
-                    if userToPrayOrCurse and self.user.id != userToPrayOrCurse:
-                        if pingUserOnPrayOrCurse:
-                            await self.sendCommands(
-                                channel=self.cm,
-                                message=f"{setprefix}{self.prayOrCurse} <@{userToPrayOrCurse}>",
-                            )
-                        else:
-                            await self.sendCommands(
-                                channel=self.cm,
-                                message=f"{setprefix}{self.prayOrCurse} {userToPrayOrCurse}",
-                            )
-                        self.rPrevTime[1] = time.time()
-                        console.print(
-                            f"-{self.user}[+] ran {self.prayOrCurse}.".center(
-                                console_width - 2
-                            ),
-                            style="magenta on black",
-                        )
-                    else:
-                        await self.sendCommands(
-                            channel=self.cm, message=f"{setprefix}{self.prayOrCurse}"
-                        )
-                        self.rPrevTime[1] = time.time()
-                    console.print(
-                        f"-{self.user}[+] ran {self.prayOrCurse}.".center(
-                            console_width - 2
-                        ),
-                        style="magenta on black",
-                    )
-                    if webhookUselessLog and webhookEnabled:
-                        await self.webhookSender(
-                            f"-{self.user}[+] ran {self.prayOrCurse}.", colors=0xFF00FF
-                        )
-            if owoR and autoOwo and self.rTime[2] != None:
-                if self.rTime[2] >= 15 and not (
-                    self.captchaDetected or self.sleep or self.sleep2 or stop_code
-                ):
-                    await asyncio.sleep(random.uniform(0.4, 0.8))
-                    await self.sendCommands(channel=self.cm, message="owo")
-                    console.print(
-                        f"-{self.user}[+] ran OwO".center(console_width - 2),
-                        style="light_steel_blue1 on black",
-                    )
-                    if webhookUselessLog and webhookEnabled:
-                        await self.webhookSender(
-                            f"-{self.user}[–] ran OwO", colors=0xD7D7FF
-                        )
-                    self.rPrevTime[2] = time.time()
-        except Exception as e:
-            print(e)
-
-    # daily
-    @tasks.loop()
-    async def send_daily(self):
-        if not (self.captchaDetected or self.sleep or self.sleep2 or stop_code):
-            await asyncio.sleep(random.uniform(21, 67))
-            self.current_time = time.time()
-            self.time_since_last_cmd = self.current_time - self.last_cmd_time
-            if self.time_since_last_cmd < 0.5:  # Ensure at least 0.3 seconds wait
-                await asyncio.sleep(
-                    0.5 - self.time_since_last_cmd + random.uniform(0.1, 0.3)
-                )
-            # await self.cm.send(f"{setprefix}daily")
-            await self.sendCommands(channel=self.cm, message=f"{setprefix}daily")
-            self.last_cmd_time = time.time()
-            # Make the current time in PST timezone-aware
-            pst_timezone = pytz.timezone("US/Pacific")
-            self.current_time_pst = datetime.now(timezone.utc).astimezone(pst_timezone)
-
-            # Create a timezone-aware datetime for 12 AM PST
-            midnight_pst = pst_timezone.localize(
-                datetime(
-                    self.current_time_pst.year,
-                    self.current_time_pst.month,
-                    self.current_time_pst.day,
-                    0,
-                    0,
-                    0,
-                )
-            )
-
-            # Calculate the time until 12 AM the next day
-            self.time_until_12am_pst = (
-                midnight_pst + timedelta(days=1) - self.current_time_pst
-            )
-
-            self.formatted_time = "{:02}h {:02}m {:02}s".format(
-                int(self.time_until_12am_pst.total_seconds() // 3600),
-                int((self.time_until_12am_pst.total_seconds() % 3600) // 60),
-                int(self.time_until_12am_pst.total_seconds() % 60),
-            )
-            self.total_seconds = self.time_until_12am_pst.total_seconds()
-            console.print(
-                f"-{self.user}[+] ran daily (next daily :> {self.formatted_time})".center(
-                    console_width - 2
-                ),
-                style="Cyan on black",
-            )
-            if webhookUselessLog and webhookEnabled:
-                await self.webhookSender(
-                    f"-{self.user}[+] ran daily",
-                    f"next daily in {self.formatted_time}",
-                    colors=0x00FFFF,
-                )
-            await asyncio.sleep(self.total_seconds + random.uniform(30, 90))
-        else:
-            await asyncio.sleep(random.uniform(1.12667373732, 1.9439393929))
-
-    # hunt/battle
-    @tasks.loop()
-    async def send_hunt_or_battle(self):
-        if not self.huntOrBattleSelected:
-            if self.huntOrBattleInt == 1:
-                self.huntOrBattleStr = "battle"
-            elif self.huntOrBattleInt == 0:
-                self.huntOrBattleStr = "hunt"
-            else:
-                self.huntOrBattleInt = 0
-                self.huntOrBattleStr = "hunt"
-        if not (self.captchaDetected or self.sleep or self.sleep2 or stop_code):
-            try:
-                self.current_time = time.time()
-                if self.time_since_last_cmd < 0.5:  # Ensure at least 0.3 seconds wait
-                    await asyncio.sleep(
-                        0.5 - self.time_since_last_cmd + random.uniform(0.1, 0.3)
-                    )
-                else:
-                    pass
-                self.time_since_last_cmd = self.current_time - self.last_cmd_time
-                if (
-                    self.huntOrBattleInt == 0
-                    and (self.balance == -1 or self.balance >= 5)
-                ) or self.huntOrBattleInt == 1:
-                    if not self.tempHuntDisable:
-                        if slashCommandsEnabled:
-                            await self.slashCommandSender(self.huntOrBattleStr)
-                        else:
-                            if useShortForm:
-                                await self.sendCommands(
-                                    channel=self.cm,
-                                    message=f"{setprefix}{self.huntOrBattleStr[0]}",
-                                )
-                                # await self.cm.send(f'{setprefix}{self.huntOrBattleStr[0]}')
-                            else:
-                                await self.sendCommands(
-                                    channel=self.cm,
-                                    message=f"{setprefix}{self.huntOrBattleStr}",
-                                )
-                        self.lastHb = self.huntOrBattleInt
-                        console.print(
-                            f"-{self.user}[+] ran {self.huntOrBattleStr}.".center(
-                                console_width - 2
-                            ),
-                            style="purple on black",
-                        )
-                        if webhookUselessLog and webhookEnabled:
-                            await self.webhookSender(
-                                f"-{self.user}[+] ran {self.huntOrBattleStr}.",
-                                colors=0xAF00FF,
-                            )
-                    else:
-                        console.print(
-                            f"-{self.user}[+] skipped {self.huntOrBattleStr} - no cash.".center(
-                                console_width - 2
-                            ),
-                            style="red on black",
-                        )
-                        self.huntOrBattleInt = 1
-                        if not self.balanceCheck:
-                            await self.sendCommands(
-                                channel=self.cm, message=f"{setprefix}cash"
-                            )
-                            self.balanceCheck = True
-                    if (autoBattle == False or autoHunt == False) and (
-                        self.huntQuestValue != None or self.battleQuestValue != None
-                    ):
-                        if autoHunt == False and autoBattle == False:
-                            self.tempBattleQuestValue += 1
-                            self.tempHuntQuestValue += 1
-                            if (self.huntQuestValue <= self.tempHuntQuestValue) and (
-                                self.battleQuestValue <= self.tempBattleQuestValue
-                            ):
-                                self.battleQuestValue = None
-                                self.tempBattleQuestValue = None
-                                self.send_hunt_or_battle.stop()
-                            elif self.huntQuestValue <= self.tempHuntQuestValue:
-                                self.huntOrBattleSelected = False
-                                self.huntOrBattleStr = "battle"
-                                self.huntOrBattleInt = 1
-                                self.battleQuestValue = None
-                                self.tempBattleQuestValue = None
-                            elif self.battleQuestValue <= self.tempBattleQuestValue:
-                                self.huntOrBattleSelected = False
-                                self.huntOrBattleStr = "hunt"
-                                self.huntOrBattleInt = 0
-                                self.battleQuestValue = None
-                                self.tempBattleQuestValue = None
-                        elif autoHunt:
-                            self.tempBattleQuestValue += 1
-                            if self.battleQuestValue <= self.tempBattleQuestValue:
-                                self.huntOrBattleSelected = False
-                                self.huntOrBattleStr = "hunt"
-                                self.huntOrBattleInt = 0
-                                self.battleQuestValue = None
-                                self.tempBattleQuestValue = None
-                        elif autoBattle:
-                            self.tempahuntQuestValue += 1
-                            if self.huntQuestValue <= self.tempBattleQuestValue:
-                                self.huntOrBattleSelected = False
-                                self.huntOrBattleStr = "battle"
-                                self.huntOrBattleInt = 1
-                                self.battleQuestValue = None
-                                self.tempBattleQuestValue = None
-                    if self.huntOrBattleInt == 1 or self.huntOrBattleSelected:
-                        await asyncio.sleep(
-                            random.uniform(
-                                huntOrBattleCooldown[0], huntOrBattleCooldown[1]
-                            )
-                        )
-                    else:
-                        await asyncio.sleep(random.uniform(0.72667373732, 1.9439393929))
-            except Exception as e:
-                print(e)
-        else:
-            await asyncio.sleep(random.uniform(huntBattleDelay[0], huntBattleDelay[1]))
-
-    # pray/curse
-    # QuestsList = [userid,messageChannel,guildId, [questType,questsProgress]]
-    @tasks.loop()
-    async def send_curse_and_prayer(self):
-        try:
-            if self.justStarted:
-                await asyncio.sleep(random.uniform(0.93535353, 1.726364646))
-            if self.time_since_last_cmd < 0.5:  # Ensure at least 0.3 seconds wait
-                await asyncio.sleep(
-                    0.5 - self.time_since_last_cmd + random.uniform(0.1, 0.3)
-                )
-            if not (self.captchaDetected or self.sleep or self.sleep2 or stop_code):
-                if userToPrayOrCurse and self.user.id != userToPrayOrCurse:
-                    self.current_time = time.time()
-                    self.time_since_last_cmd = self.current_time - self.last_cmd_time
-                    if self.tempPrayOrCurse == []:
-                        # await self.cm.send(f'{setprefix}{self.prayOrCurse} <@{userToPrayOrCurse}>')
-                        if pingUserOnPrayOrCurse:
-                            await self.sendCommands(
-                                channel=self.cm,
-                                message=f"{setprefix}{self.prayOrCurse} <@{userToPrayOrCurse}>",
-                            )
-                        else:
-                            await self.sendCommands(
-                                channel=self.cm,
-                                message=f"{setprefix}{self.prayOrCurse} {userToPrayOrCurse}",
-                            )
-                        # print("acc2")
-                    else:
-                        # await self.cm.send(f'{setprefix}{self.tempPrayOrCurse[1]} <@{self.tempPrayOrCurse[0]}>')
-                        if pingUserOnPrayOrCurse:
-                            await self.sendCommands(
-                                channel=self.cm,
-                                message=f"{setprefix}{self.tempPrayOrCurse[1]} <@{self.tempPrayOrCurse[0]}>",
-                            )
-                        else:
-                            await self.sendCommands(
-                                channel=self.cm,
-                                message=f"{setprefix}{self.tempPrayOrCurse[1]} {self.tempPrayOrCurse[0]}",
-                            )
-                        # self.tempPrayOrCurse[1]-=1
-                        for o, i in enumerate(questsList):
-                            if i[0] == self.tempPrayOrCurse[0]:  # userid
-                                for z, x in questsList[o][
-                                    3
-                                ]:  # [questType,questsProgress]]
-                                    if x[0] == self.tempPrayOrCurse[1]:  # questType
-                                        questsList[o][3][z][1] -= 1
-                                        if questsList[o][3][z][1] == 0:
-                                            questsList[o][3].pop(z)
-                                            break
-                    self.last_cmd_time = time.time()
-                else:
-                    if self.tempPrayOrCurse == []:
-                        await self.sendCommands(
-                            channel=self.cm, message=f"{setprefix}{self.prayOrCurse}"
-                        )
-                    else:
-                        await self.sendCommands(
-                            channel=self.cm,
-                            message=f"{setprefix}{self.tempPrayOrCurse[1]} <@{self.tempPrayOrCurse[0]}>",
-                        )
-                        for o, i in enumerate(questsList):
-                            if i[0] == self.tempPrayOrCurse[0]:  # userid
-                                for z, x in questsList[o][
-                                    3
-                                ]:  # [questType,questsProgress]]
-                                    if x[0] == self.tempPrayOrCurse[1]:  # questType
-                                        questsList[o][3][z][1] -= 1
-                                        if questsList[o][3][z][1] == 0:
-                                            questsList[o][3].pop(z)
-                                            break
-                    self.last_cmd_time = time.time()
-                console.print(
-                    f"-{self.user}[+] ran {self.prayOrCurse}.".center(
-                        console_width - 2
-                    ),
-                    style="magenta on black",
-                )
-                if webhookUselessLog and webhookEnabled:
-                    await self.webhookSender(
-                        f"-{self.user}[+] ran {self.prayOrCurse}.", colors=0xFF00FF
-                    )
-                await asyncio.sleep(
-                    random.uniform(prayOrCurseCooldown[0], prayOrCurseCooldown[1])
-                )
-            else:
-                await asyncio.sleep(random.uniform(1.12667373732, 1.9439393929))
-        except Exception as e:
-            print(e, "pray")
-
-    # Coinflip
-    @tasks.loop()
-    async def send_cf(self):
-        try:
-            if not (self.captchaDetected or self.sleep or self.sleep2 or stop_code):
-                if self.time_since_last_cmd < 0.5:  # Ensure at least 0.3 seconds wait
-                    await asyncio.sleep(
-                        0.5 - self.time_since_last_cmd + random.uniform(0.1, 0.3)
-                    )
-                self.current_time = time.time()
-                self.time_since_last_cmd = self.current_time - self.last_cmd_time
-                if self.cfLastAmt >= 250000:
-                    console.print(
-                        f"-{self.user}[–] Stopping coinflip ‐ 250k exceeded".center(
-                            console_width - 2
-                        ),
-                        style="red on black",
-                    )
-                    if webhookEnabled:
-                        await self.webhookSender(
-                            f"-{self.user}[–] Stopping coinflip ‐ 250k exceeded.",
-                            colors=0xFF0037,
-                        )
-                    self.send_cf.stop()
-                    return
-                elif 0 >= self.gambleTotal:
-                    if webhookEnabled:
-                        await self.webhookSender(
-                            f"-{self.user}[–] Stopping All Gambling. ‐ allotted value exceeded.",
-                            colors=0xFF0037,
-                        )
-                    console.print(
-                        f"-{self.user}[–] Stopping coinflip ‐ allotted value exceeded".center(
-                            console_width - 2
-                        ),
-                        style="red on black",
-                    )
-                    self.send_slots.stop()
-                    self.send_cf.stop()
-                    return
-                    # add bj here...
-                # await self.cm.send(f'{setprefix}cf {self.cfLastAmt}')
-                if self.balance == -1 or self.balance >= self.cfLastAmt:
-                    await self.sendCommands(
-                        channel=self.cm,
-                        message=f"{setprefix}cf {self.cfLastAmt} {random.choice(coinflipOptions)[0]}",
-                    )
-                    if webhookUselessLog and webhookEnabled:
-                        await self.webhookSender(
-                            f"-{self.user}[–] ran Coinflip", colors=0xFF0037
-                        )
-                    console.print(
-                        f"-{self.user}[+] ran Coinflip.".center(console_width - 2),
-                        style="magenta on black",
-                    )
-                    await asyncio.sleep(random.uniform(gambleCd[0], gambleCd[1]))
-                else:
-                    # print(self.balance)
-                    if webhookEnabled:
-                        await self.webhookSender(
-                            f"-{self.user}[–] Stopping All Gambling. ‐ No cash.",
-                            colors=0xFF0037,
-                        )
-                    console.print(
-                        f"-{self.user}[–] Stopping coinflip ‐ No cash.".center(
-                            console_width - 2
-                        ),
-                        style="red on black",
-                    )
-                    self.send_slots.stop()
-                    self.send_cf.stop()
-                    return
-            else:
-                await asyncio.sleep(random.uniform(1.12667373732, 1.9439393929))
-        except Exception as e:
-            print(e)
-
-    # Slots
-    @tasks.loop()
-    async def send_slots(self):
-        if not (self.captchaDetected or self.sleep or self.sleep2 or stop_code):
-            if self.time_since_last_cmd < 0.5:  # Ensure at least 0.3 seconds wait
-                await asyncio.sleep(
-                    0.5 - self.time_since_last_cmd + random.uniform(0.1, 0.3)
-                )
-            self.current_time = time.time()
-            self.time_since_last_cmd = self.current_time - self.last_cmd_time
-            if self.slotsLastAmt >= 250000:
-                if webhookEnabled:
-                    await self.webhookSender(
-                        f"-{self.user}[–] Stopping slots ‐ 250k exceeded.",
-                        colors=0xFF0037,
-                    )
-                console.print(
-                    f"-{self.user}[–] Stopping slots ‐ 250k exceeded".center(
-                        console_width - 2
-                    ),
-                    style="red on black",
-                )
-                self.send_slots.stop()
-                return
-            elif 0 >= self.gambleTotal:
-                if webhookEnabled:
-                    await self.webhookSender(
-                        f"-{self.user}[–] Stopping all Gambling. ‐ allotted value exceeded.",
-                        colors=0xFF0037,
-                    )
-                console.print(
-                    f"-{self.user}[–] Stopping all Gambling. ‐ allotted value exceeded".center(
-                        console_width - 2
-                    ),
-                    style="red on black",
-                )
-                self.send_slots.stop()
-                self.send_cf.stop()
-                return
-                # add bj here...
-            # await self.cm.send(f'{setprefix}slots {self.slotsLastAmt}')
-            if self.balance == -1 or self.balance >= self.slotsLastAmt:
-                await self.sendCommands(
-                    channel=self.cm, message=f"{setprefix}slots {self.slotsLastAmt}"
-                )
-                if webhookUselessLog and webhookEnabled:
-                    await self.webhookSender(
-                        f"-{self.user}[‐] ran Slots", colors=0x00FFFF
-                    )
-                console.print(
-                    f"-{self.user}[+] ran Slots.".center(console_width - 2),
-                    style="magenta on black",
-                )
-                await asyncio.sleep(random.uniform(gambleCd[0], gambleCd[1]))
-            else:
-                if webhookEnabled:
-                    await self.webhookSender(
-                        f"-{self.user}[–] Stopping All Gambling. ‐ No cash.",
-                        colors=0xFF0037,
-                    )
-                console.print(
-                    f"-{self.user}[–] Stopping coinflip ‐ No cash.".center(
-                        console_width - 2
-                    ),
-                    style="red on black",
-                )
-                self.send_slots.stop()
-                self.send_cf.stop()
-                return
-        else:
-            await asyncio.sleep(random.uniform(1.12667373732, 1.9439393929))
-
-    # Owo top
-    @tasks.loop()
-    async def send_owo(self):
-        if not (self.captchaDetected or self.sleep or self.sleep2 or stop_code):
-            self.current_time = time.time()
-            self.time_since_last_cmd = self.current_time - self.last_cmd_time
-            if self.time_since_last_cmd < 0.5:  # Ensure at least 0.3 seconds wait
-                await asyncio.sleep(
-                    0.5 - self.time_since_last_cmd + random.uniform(0.1, 0.3)
-                )
-            # await self.cm.send('owo')
-            await self.sendCommands(channel=self.cm, message="owo")
-            self.last_cmd_time = time.time()
-            console.print(
-                f"-{self.user}[+] ran OwO".center(console_width - 2),
-                style="light_steel_blue1 on black",
-            )
-            if webhookUselessLog and webhookEnabled:
-                await self.webhookSender(f"-{self.user}[+] ran OwO.", colors=0xD7D7FF)
-            if autoOwo == False:
-                self.owoCount += 1
-                if self.owoCount >= self.owoCountGoal:
-                    # self.owoQuest = False
-                    self.send_owo.stop()
-            await asyncio.sleep(random.uniform(owoCd[0], owoCd[1]))
-        else:
-            await asyncio.sleep(random.uniform(1.12667373732, 1.9439393929))
-
-    # shop
-    @tasks.loop()
-    async def buyItems(self):
-        if not (self.captchaDetected or self.sleep or self.sleep2 or stop_code):
-            self.current_time = time.time()
-            self.time_since_last_cmd = self.current_time - self.last_cmd_time
-            if self.time_since_last_cmd < 0.5:  # Ensure at least 0.3 seconds wait
-                await asyncio.sleep(
-                    0.5 - self.time_since_last_cmd + random.uniform(0.1, 0.3)
-                )
-            # await self.cm.send('owo')
-            self.itemToBuy = random.choice(shopItemsToBuy)
-            if self.balance == -1 or self.balance >= 10 ** int(self.itemToBuy):
-                self.balance -= 10 ** int(self.itemToBuy)
-                await self.sendCommands(
-                    channel=self.cm,
-                    message=f"{setprefix}buy {random.choice(shopItemsToBuy)}",
-                )
-                self.last_cmd_time = time.time()
-                console.print(
-                    f"-{self.user}[+] brought item(s) from shop".center(
-                        console_width - 2
-                    ),
-                    style="Cyan on black",
-                )
-                if webhookUselessLog and webhookEnabled:
-                    await self.webhookSender(
-                        f"-{self.user}[–] brought item with id {self.itemToBuy} from shop",
-                        colors=0x00FFFF,
-                    )
-                await asyncio.sleep(random.uniform(shopCd[0], shopCd[1]))
-        else:
-            await asyncio.sleep(random.uniform(1.12667373732, 1.9439393929))
-
-    # auto sell / auto sac.
-    @tasks.loop()
-    async def send_sell_or_sac(self):
-        try:
-            if not self.sellOrSacSelected:
-                if self.sellOrSacrifice == 1:
-                    self.sellOrSac = "sac"
-                    self.sellOrSacrifice = 0
-                elif self.sellOrSacrifice == 0:
-                    self.sellOrSac = "sell"
-                    self.sellOrSacrifice = 1
-            if not (self.captchaDetected or self.sleep or self.sleep2 or stop_code):
-                self.current_time = time.time()
-                if self.time_since_last_cmd < 0.5:  # Ensure at least 0.3 seconds wait
-                    await asyncio.sleep(
-                        0.5 - self.time_since_last_cmd + random.uniform(0.1, 0.3)
-                    )
-                self.time_since_last_cmd = self.current_time - self.last_cmd_time
-                # await self.cm.send(f'{setprefix}{self.sellOrSac} {animalRarity}')
-                await self.sendCommands(
-                    channel=self.cm,
-                    message=f"{setprefix}{self.sellOrSac} {animalRarity}",
-                )
-                self.last_cmd_time = time.time()
-                if webhookUselessLog and webhookEnabled:
-                    await self.webhookSender(
-                        f"-{self.user}[+] {self.sellOrSac} animals ({animalRarity})",
-                        colors=0xFF875F,
-                    )
-                console.print(
-                    f"-{self.user}[+] {self.sellOrSac} animals ({animalRarity})".center(
-                        console_width - 2
-                    ),
-                    style="salmon1 on black",
-                )
-                await asyncio.sleep(
-                    random.uniform(sellOrSacCooldown[0], sellOrSacCooldown[1])
-                )
-            else:
-                await asyncio.sleep(random.uniform(1.12667373732, 1.9439393929))
-        except Exception as e:
-            print(e, "\nsell sac")
-
-    # Custom commands
-    @tasks.loop(seconds=1)
-    async def send_custom(self):
-        if not (self.captchaDetected or self.sleep or self.sleep2 or stop_code):
-            try:
-                self.tasks = [
-                    self.send_command_custom(cmd, cd)
-                    for cmd, cd in zip(sorted_list1, sorted_list2)
-                ]
-                await asyncio.gather(*self.tasks)
-            except Exception as e:
-                print("send_custom error", e)
-        # while self.captchaDetected or self.sleep:
-        # await asyncio.sleep(random.uniform(1.12667373732, 1.9439393929))
-        else:
-            await asyncio.sleep(random.uniform(1.12667373732, 1.9439393929))
-
-    # Quests
-    @tasks.loop()
-    async def check_quests(self):
-        if not (self.captchaDetected or self.sleep or self.sleep2 or stop_code):
-            self.current_time = time.time()
-            self.time_since_last_cmd = self.current_time - self.last_cmd_time
-            if self.time_since_last_cmd < 0.5:  # Ensure at least 0.3 seconds wait
-                await asyncio.sleep(
-                    0.5 - self.time_since_last_cmd + random.uniform(0.1, 0.3)
-                )
-            # await self.cm.send(f'{setprefix}quest')
-            await self.sendCommands(channel=self.cm, message=f"{setprefix}quest")
-            console.print(
-                f"-{self.user}[+] checking quest status...".center(console_width - 2),
-                style="green on black",
-            )
-            self.last_cmd_time = time.time()
-            await asyncio.sleep(random.uniform(300.28288282, 351.928292929))
-            if self.questsDone:
-                # self.current_time = time.time()
-                # self.time_since_last_cmd = self.current_time - self.last_cmd_time
-                self.current_time_pst = datetime.now(timezone.utc) - timedelta(hours=8)
-                self.time_until_12am_pst = (
-                    datetime(
-                        self.current_time_pst.year,
-                        self.current_time_pst.month,
-                        self.current_time_pst.day,
-                        0,
-                        0,
-                        0,
-                    )
-                    + timedelta(days=1)
-                    - self.current_time_pst
-                )
-                self.formatted_time = "{:02}h {:02}m {:02}s".format(
-                    int(self.time_until_12am_pst.total_seconds() // 3600),
-                    int((self.time_until_12am_pst.total_seconds() % 3600) // 60),
-                    int(self.time_until_12am_pst.total_seconds() % 60),
-                )
-                self.total_seconds = self.time_until_12am_pst.total_seconds()
-                await asyncio.sleep(
-                    self.total_seconds + random.uniform(34.377337, 93.7473737)
-                )
-                self.questsDone = False
-        else:
-            await asyncio.sleep(random.uniform(1.12667373732, 1.9439393929))
-
-    # Quest Handler
-    @tasks.loop()
-    async def questHandler(self):
-        try:
-            if not (self.captchaDetected or self.sleep or self.sleep2 or stop_code):
-                print("questHandler started", self.user)
-                await asyncio.sleep(random.uniform(10.3389, 20.399))
-                if questsList != []:
-                    for y, i in enumerate(questsList):
-                        if i[2] == self.cm.guild.id:
-                            for o, x in enumerate(i[3]):
-                                if x[0] == "pray":
-                                    print("qpray")
-                                    if self.send_curse_and_prayer.is_running():
-                                        if autoPray or autoCurse:
-                                            if self.tempPrayOrCurse == []:
-                                                self.tempPrayOrCurse = [i[0], x[0]]
-                                                print(self.tempPrayOrCurse)
-                                        else:
-                                            self.current_time = time.time()
-                                            self.time_since_last_cmd = (
-                                                self.current_time - self.last_cmd_time
-                                            )
-                                            if (
-                                                self.time_since_last_cmd < 0.5
-                                            ):  # Ensure at least 0.3 seconds wait
-                                                await asyncio.sleep(
-                                                    0.5
-                                                    - self.time_since_last_cmd
-                                                    + random.uniform(0.1, 0.3)
-                                                )
-                                            # await self.cm.send(f"{setprefix}pray <@{i[0]}>")
-                                            await self.sendCommands(
-                                                channel=self.cm,
-                                                message=f"{setprefix}pray <@{i[0]}>",
-                                            )
-                                            self.last_cmd_time = time.time()
-                                            questsList[y][3][o][1] -= 1
-                                            if questsList[y][3][o][1] == 0:
-                                                questsList[y][3].pop(o)
-                                                self.prayBy = False
-                                elif x[0] == "curse":
-                                    print("qcurse")
-                                    if self.send_curse_and_prayer.is_running():
-                                        if autoPray or autoCurse:
-                                            if self.tempPrayOrCurse == []:
-                                                self.tempPrayOrCurse = [i[0], x[0]]
-                                        else:
-                                            self.current_time = time.time()
-                                            self.time_since_last_cmd = (
-                                                self.current_time - self.last_cmd_time
-                                            )
-                                            if (
-                                                self.time_since_last_cmd < 0.5
-                                            ):  # Ensure at least 0.3 seconds wait
-                                                await asyncio.sleep(
-                                                    0.5
-                                                    - self.time_since_last_cmd
-                                                    + random.uniform(0.1, 0.3)
-                                                )
-                                            # await self.cm.send(f'''{setprefix}curse <@{i[0]}>''')
-                                            await self.sendCommands(
-                                                channel=self.cm,
-                                                message=f"{setprefix}curse <@{i[0]}>",
-                                            )
-                                            print("lsss goooo!")
-                                            self.last_cmd_time = time.time()
-                                            questsList[y][3][o][1] -= 1
-                                            if questsList[y][3][o][1] == 0:
-                                                questsList[y][3].pop(o)
-                                                self.curseBy = False
-                                elif x[0] == "cookie":
-                                    print("qcookie")
-                                    self.current_time = time.time()
-                                    self.time_since_last_cmd = (
-                                        self.current_time - self.last_cmd_time
-                                    )
-                                    if (
-                                        self.time_since_last_cmd < 0.5
-                                    ):  # Ensure at least 0.3 seconds wait
-                                        await asyncio.sleep(
-                                            0.5
-                                            - self.time_since_last_cmd
-                                            + random.uniform(0.1, 0.3)
-                                        )
-                                    self.tempCookie = i[0]
-                                    if not cookie:
-                                        # await self.cm.send(f"{setprefix}rep <@{self.tempCookie}>")
-                                        if pingUserOnCookie:
-                                            await self.sendCommands(
-                                                channel=self.cm,
-                                                message=f"{setprefix}rep <@{self.tempCookie}>",
-                                            )
-                                        else:
-                                            await self.sendCommands(
-                                                channel=self.cm,
-                                                message=f"{setprefix}rep {self.tempCookie}",
-                                            )
-                                    self.last_cmd_time = time.time()
-                                    questsList[y][3][o][1] -= 1
-                                    if questsList[y][3][o][1] == 0:
-                                        questsList[y][3].pop(o)
-                                        self.repBy = False
-                                elif x[0] == "action":
-                                    print("qaction")
-                                    self.current_time = time.time()
-                                    self.time_since_last_cmd = (
-                                        self.current_time - self.last_cmd_time
-                                    )
-                                    if (
-                                        self.time_since_last_cmd < 0.5
-                                    ):  # Ensure at least 0.3 seconds wait
-                                        await asyncio.sleep(
-                                            0.5
-                                            - self.time_since_last_cmd
-                                            + random.uniform(0.1, 0.3)
-                                        )
-                                    # await self.cm.send(f'''{setprefix}{random.choice(["wave","pet","nom","poke","greet","kill","handholding","punch"])} <@{i[0]}>''')
-                                    await self.sendCommands(
-                                        channel=self.cm,
-                                        message=f"""{setprefix}{random.choice(["wave","pet","nom","poke","greet","kill","handholding","punch"])} <@{i[0]}>""",
-                                    )
-                                    self.last_cmd_time = time.time()
-                                    questsList[y][3][o][1] -= 1
-                                    if questsList[y][3][o][1] == 0:
-                                        questsList[y][3].pop(o)
-                                        self.emoteby = False
-                await asyncio.sleep(random.uniform(150.12667373732, 360.9439393929))
-            else:
-                await asyncio.sleep(random.uniform(3.12667373732, 6.9439393929))
-        except Exception as e:
-            print(e, "quest handler")
-            # run_system_command(f"termux-toast -c green -b black 'bug Detected:- {self.user.name}'", timeout=5, retry=True)
-
-    # Lottery
-    @tasks.loop()
-    async def send_lottery(self):
-        if not (self.captchaDetected or self.sleep or self.sleep2 or stop_code):
-            self.current_time = time.time()
-            self.time_since_last_cmd = self.current_time - self.last_cmd_time
-            if self.time_since_last_cmd < 0.5:  # Ensure at least 0.5 seconds wait
-                await asyncio.sleep(
-                    0.5 - self.time_since_last_cmd + random.uniform(0.1, 0.3)
-                )
-            self.last_cmd_time = time.time()
-            # await self.cm.send(f'{setprefix}lottery {lotteryAmt}')
-            await self.sendCommands(
-                channel=self.cm, message=f"{setprefix}lottery {lotteryAmt}"
-            )
-            if self.balance != -1:
-                self.balance -= lotteryAmt
-            # Make the current time in PST timezone-aware
-            pst_timezone = pytz.timezone("US/Pacific")
-            self.current_time_pst = datetime.now(timezone.utc).astimezone(pst_timezone)
-            # Create a timezone-aware datetime for 12 AM PST
-            midnight_pst = pst_timezone.localize(
-                datetime(
-                    self.current_time_pst.year,
-                    self.current_time_pst.month,
-                    self.current_time_pst.day,
-                    0,
-                    0,
-                    0,
-                )
-            )
-            # Calculate the time until 12 AM the next day
-            self.time_until_12am_pst = (
-                midnight_pst + timedelta(days=1) - self.current_time_pst
-            )
-            self.formatted_time = "{:02}h {:02}m {:02}s".format(
-                int(self.time_until_12am_pst.total_seconds() // 3600),
-                int((self.time_until_12am_pst.total_seconds() % 3600) // 60),
-                int(self.time_until_12am_pst.total_seconds() % 60),
-            )
-            self.total_seconds = self.time_until_12am_pst.total_seconds()
-            console.print(
-                f"-{self.user}[+] ran lottery. {self.total_seconds}".center(
-                    console_width - 2
-                ),
-                style="cyan on black",
-            )
-            if webhookUselessLog and webhookEnabled:
-                await self.webhookSender(
-                    f"-{self.user}[+] ran lottery.",
-                    f"Running Lottery again in {self.total_seconds}",
-                    colors=0x00FFFF,
-                )
-            await asyncio.sleep(
-                self.total_seconds + random.uniform(34.377337, 93.7473737)
-            )
-        else:
-            await asyncio.sleep(random.uniform(1.12667373732, 1.9439393929))
-
-    # Lvl grind
-    @tasks.loop()
-    async def lvlGrind(self):
-        if not (self.captchaDetected or self.sleep or self.sleep2 or stop_code):
-            if useQuoteInstead:
-                try:
-                    async with self.session.get(quotesUrl) as response:
-                        if response.status == 200:
-                            data = await response.json()
-                            self.quote = data["quote"]["body"]  # data[0]["quote"]
-                            # await self.cm.send(self.quote)
-                            await self.sendCommands(channel=self.cm, message=self.quote)
-                            console.print(
-                                f"-{self.user}[+] Send random quote(lvl grind)".center(
-                                    console_width - 2
-                                ),
-                                style="purple3 on black",
-                            )
-                            if webhookUselessLog and webhookEnabled:
-                                await self.webhookSender(
-                                    f"-{self.user}[+] send random quote.",
-                                    "This is for level grind",
-                                    colors=0x5F00D7,
-                                )
-                        else:
-                            # await self.cm.send(generate_random_string())
-                            await self.sendCommands(
-                                channel=self.cm, message=generate_random_string()
-                            )
-                            console.print(
-                                f"-{self.user}[+] Send random strings(lvl grind)".center(
-                                    console_width - 2
-                                ),
-                                style="purple3 on black",
-                            )
-                            if webhookUselessLog and webhookEnabled:
-                                await self.webhookSender(
-                                    f"-{self.user}[+] send random strings.",
-                                    "This is for level grind",
-                                    colors=0x5F00D7,
-                                )
-                except Exception as e:
-                    print(e)
-            else:
-                # await self.cm.send(generate_random_string()) # Better than sending quotes(In my opinion).
-                await self.sendCommands(
-                    channel=self.cm, message=generate_random_string()
-                )
-                console.print(
-                    f"-{self.user}[+] Send random strings(lvl grind)".center(
-                        console_width - 2
-                    ),
-                    style="purple3 on black",
-                )
-                if webhookUselessLog and webhookEnabled:
-                    await self.webhookSender(
-                        f"-{self.user}[+] send random strings.",
-                        "This is for level grind",
-                        colors=0x5F00D7,
-                    )
-            await asyncio.sleep(
-                random.uniform(lvlGrindCooldown[0], lvlGrindCooldown[1])
-            )
-        else:
-            await asyncio.sleep(random.uniform(1.12667373732, 1.9439393929))
-
-    # cookie
-    @tasks.loop()
-    async def send_cookie(self):
-        if not (self.captchaDetected or self.sleep or self.sleep2 or stop_code):
-            if self.tempCookie is not None:
-                for o, i in enumerate(questsList):
-                    if i[0] == self.tempCookie:  # userid
-                        for z, x in enumerate(
-                            questsList[o][3]
-                        ):  # [questType, questsProgress]]
-                            if x[0] == "cookie":  # questType
-                                questsList[o][3][z][1] -= 1
-                                if questsList[o][3][z][1] == 0:
-                                    questsList[o][3].pop(z)
-                                    self.tempCookie = (
-                                        None  # DOUBLE CHECK THIS!!!!! - EchoQuill!
-                                    )
-            if self.time_since_last_cmd < 0.5:  # Ensure at least 0.3 seconds wait
-                await asyncio.sleep(
-                    0.5 - self.time_since_last_cmd + random.uniform(0.1, 0.3)
-                )
-            if self.tempCookie is not None:
-                # await self.cm.send(f'{setprefix}cookie {self.tempCookie}')
-                if pingUserOnCookie:
-                    await self.sendCommands(
-                        channel=self.cm,
-                        message=f"{setprefix}cookie <@{self.tempCookie}>",
-                    )
-                else:
-                    await self.sendCommands(
-                        channel=self.cm, message=f"{setprefix}cookie {self.tempCookie}"
-                    )
-            else:
-                # await self.cm.send(f'{setprefix}cookie {cookieUserId}')
-                if pingUserOnCookie:
-                    await self.sendCommands(
-                        channel=self.cm, message=f"{setprefix}cookie <@{cookieUserId}>"
-                    )
-                else:
-                    await self.sendCommands(
-                        channel=self.cm, message=f"{setprefix}cookie {cookieUserId}"
-                    )
-            self.last_cmd_time = time.time()
-            self.current_time = time.time()
-            self.time_since_last_cmd = self.current_time - self.last_cmd_time
-            pst_timezone = pytz.timezone("US/Pacific")
-            self.current_time_pst = datetime.now(timezone.utc).astimezone(pst_timezone)
-            midnight_pst = pst_timezone.localize(
-                datetime(
-                    self.current_time_pst.year,
-                    self.current_time_pst.month,
-                    self.current_time_pst.day,
-                    0,
-                    0,
-                    0,
-                )
-            )
-            self.time_until_12am_pst = (
-                midnight_pst + timedelta(days=1) - self.current_time_pst
-            )
-
-            self.formatted_time = "{:02}h {:02}m {:02}s".format(
-                int(self.time_until_12am_pst.total_seconds() // 3600),
-                int((self.time_until_12am_pst.total_seconds() % 3600) // 60),
-                int(self.time_until_12am_pst.total_seconds() % 60),
-            )
-            self.total_seconds = self.time_until_12am_pst.total_seconds()
-            if webhookUselessLog and webhookEnabled:
-                await self.webhookSender(
-                    f"-{self.user}[+] sent cookie.",
-                    f"Trying cookie again in {self.total_seconds}",
-                    colors=0x00FFFF,
-                )
-            console.print(
-                f"-{self.user}[+] sent cookie. {self.total_seconds}".center(
-                    console_width - 2
-                ),
-                style="cyan on black",
-            )
-            await asyncio.sleep(
-                self.total_seconds + random.uniform(34.377337, 93.7473737)
-            )
-        else:
-            await asyncio.sleep(random.uniform(1.12667373732, 1.9439393929))
-
-    # emoteTo {Quest}
-    @tasks.loop()
-    async def emoteTo(self):
-        if not (self.captchaDetected or self.sleep or self.sleep2 or stop_code):
-            if self.emoteCount >= self.emoteCountGoal:
-                self.emoteTo.stop()
-            self.last_cmd_time = time.time()
-            self.current_time = time.time()
-            if self.time_since_last_cmd < 0.5:  # Ensure at least 0.3 seconds wait
-                await asyncio.sleep(
-                    0.5 - self.time_since_last_cmd + random.uniform(0.1, 0.3)
-                )
-            # await self.cm.send(f'{setprefix}{random.choice(["wave","pet","nom","poke","greet","kill","handholding","punch"])} <@408785106942164992>')
-            await self.sendCommands(
-                channel=self.cm,
-                message=f'{setprefix}{random.choice(["wave","pet","nom","poke","greet","kill","handholding","punch"])} <@408785106942164992>',
-            )
-            self.emoteCount += 1
-            self.last_cmd_time = time.time()
-            console.print(
-                f"-{self.user}[+] Send random emotes(quest)".center(console_width - 2),
-                style="purple3 on black",
-            )
-            if webhookUselessLog and webhookEnabled:
-                await self.webhookSender(
-                    f"-{self.user}[+] send emotes.",
-                    "This is for auto quest",
-                    colors=0x5F00D7,
-                )
-            await asyncio.sleep(random.uniform(17.83727372, 20.73891948))
-        else:
-            await asyncio.sleep(random.uniform(14.3838383, 20.9439393929))
-
-    # gamble {Quest}
-    @tasks.loop()
-    async def send_gamble(self):
-        if self.gambleCount >= self.gambleCountGoal:
-            self.send_gamble.stop()
-        if not (self.captchaDetected or self.sleep or self.sleep2 or stop_code):
-            while self.gambleCount != self.gambleCountGoal:
-                self.last_cmd_time = time.time()
-                self.current_time = time.time()
-                if self.time_since_last_cmd < 0.5:  # Ensure at least 0.3 seconds wait
-                    await asyncio.sleep(
-                        0.5 - self.time_since_last_cmd + random.uniform(0.1, 0.3)
-                    )
-                # await self.cm.send(f"{setprefix}cf 1")
-                await self.sendCommands(channel=self.cm, message=f"{setprefix}cf 1")
-                self.last_cmd_time = time.time()
-                self.gambleCount += 1
-                await asyncio.sleep(random.uniform(0.83727372, 2.73891948))
-                self.last_cmd_time = time.time()
-                self.current_time = time.time()
-                if self.time_since_last_cmd < 0.5:  # Ensure at least 0.3 seconds wait
-                    await asyncio.sleep(
-                        0.5 - self.time_since_last_cmd + random.uniform(0.1, 0.3)
-                    )
-                # await self.cm.send(f"{setprefix}slots 1")
-                await self.sendCommands(channel=self.cm, message=f"{setprefix}slots 1")
-                self.last_cmd_time = time.time()
-                self.gambleCount += 1
-                await asyncio.sleep(random.uniform(17.83727372, 20.73891948))
-        else:
-            await asyncio.sleep(random.uniform(3.83727372, 5.73891948))
-
-    @tasks.loop(seconds=30)
-    async def presence(self):
-        if offline and self.status != discord.Status.invisible:
-            try:
-                await self.change_presence(
-                    status=discord.Status.invisible, activity=self.activity
-                )
-                self.presence.stop()
-            except:
-                pass
-        else:
-            self.presence.stop()
-
-    @presence.before_loop
-    async def before_presence(self):
-        await self.wait_until_ready()
-
-    # ----------ON READY----------#
-    async def on_ready(self):
-        self.on_ready_done = False
-        self.cmds = 1
-        self.dm, self.cm = None, None
-        if self.session is None:
-            self.session = aiohttp.ClientSession()
-        await asyncio.sleep(0.1)
-        if webhookEnabled:
-            await self.webhookSender(
-                "logging in",
-                desc=f"logged in as {self.user.name}",
-                colors=0x8334EB,
-                img_url=self.user.avatar,
-            )
-        self.cmds_cooldown = 0
-        printBox(
-            f"-Loaded {self.user.name}[*].".center(console_width - 2),
-            "bold purple on black",
-        )
-        listUserIds.append(self.user.id)
-        await asyncio.sleep(0.12)
-        try:
-            self.cm = self.get_channel(self.channel_id)
-        except Exception as e:
-            print(e)
-        """
-        NOTE:-  Temporary fix for https://github.com/dolfies/discord.py-self/issues/744
-        Hopefully the above gets fixed soon.
-        for now we will send `owo ping` command in the grind channel to get owo bot's message through the channels history.
-        then we will use that instead to create the dm
-        """
-        try:
-            self.dm = await self.get_user(408785106942164992).create_dm()
-            if self.dm == None:
-                self.dm = await self.fetch_user(408785106942164992).create_dm()
-            print(self.dm)
-        except discord.Forbidden as e:
-            print(e)
-            print(f"attempting to get user with the help of {self.cm}")
-            await self.cm.send(f"{setprefix}ping")
-            print(f"{self.user} send ping command to trigger bot response")
-            async for message in self.cm.history(limit=10):
-                if message.author.id == 408785106942164992:
-                    print(f"{self.user} found bot!, attempting to create dm")
-                    break
-            await asyncio.sleep(random.uniform(0.5, 0.9))
-            self.dm = await message.author.create_dm()
-            print(f"{self.user} created dm {self.dm} successfully!")
-            print(self.dm)
-        except Exception as e:
-            print(e)
-
-        if self.dm == None:
-            print("channel disabled")
-        # if await delaycheck()["ping"] >= minPing:
-
-        #    pass
-        # print(await delaycheck(self.session, 420104212895105044))
-        self.presence.start()
-        # self.list_channel.append(self.dm.id)
-        # AUTO QUEST
-        """
-        async def slashCommandSender(self, msg):
-        if not (self.captchaDetected or self.sleep or self.sleep2 or stop_code):
-            try:
-                for command in await self.cm.application_commands():
-                    if command.application.id == 408785106942164992:
-                        #print(command.name)
-                        if command.name == msg:
-                            #print(f"Command found at index {i}: {command.name}")
-                            await command()
-            except Exception as e:
-                print(e)
-        """
-        if slashCommandsEnabled:
-            self.commands = []
-            # print(f"{self.user} attempting to get slash commands")
-            for command in await self.cm.application_commands():
-                if command.application.id == 408785106942164992:
-                    self.commands.append(command)
-            # print(self.commands)
-
-        self.questsDone = False
-        self.emoteby = False
-        self.repBy = False
-        self.prayBy = False
-        self.curseBy = False
-        self.owoChnl = False
-        self.zooCheckReq = False
-        self.questProgress = []
-        self.questToDo = []
-        self.tempPrayOrCurse = []
-        self.questsList = []
-        self.questsListInt = None
-        self.battleQuestValue = None
-        self.huntQuestValue = None
-
-        # -------
-        self.hunt = None
-        self.websiteIndex = None
-        self.webSend = False
-        self.tempHuntDisable = False
-        self.battle = None
-        self.justStarted = True
-        self.list_channel = [self.channel_id, self.dm.id]
-        self.balance = -1
-        self.balanceCheck = False
-        if askForHelp:
-            try:
-                self.questChannel = self.get_channel(askForHelpChannel)
-                print(self.questChannel.name, self.user)
-                console.print(
-                    f"-{self.user}[~] Quests Help channel {self.questChannel.name} has been fetched!".center(
-                        console_width - 2
-                    ),
-                    style="medium_purple3 on black",
-                )
-            except:
-                self.questChannel = None
-                console.print(
-                    f"-{self.user}[!] Failed to get channel with channelid {askForHelpChannel}".center(
-                        console_width - 2
-                    ),
-                    style="medium_purple3 on black",
-                )
-        # ---
-        self.last_cmd_time = 0
-        self.busy = False
-        self.huntOrBattleInt = 0
-        self.profit = 0
-        self.lastHb = None
-        self.sellOrSacrifice = 0
-        self.time_since_last_cmd = 0
-        self.tempForCheck = False
-        self.captchaDetected = False
-        self.zooCheckRecieved = False
-        self.captchaType = None
-        self.tempCookie = None
-        self.sleep = False
-        self.sleep2 = False
-        self.hbRecieved = False
-        self.hbRecieved2 = False
-        self.hbWait = False
-        # AutoGems
-        self.autoHuntGem = True
-        self.autoEmpoweredGem = True
-        self.autoLuckyGem = True
-        self.autoSpecialGem = True
-        self.tempGemCheckRecieved = False
-        self.gems = autoGem
-        self.invCheck = False
-        self.tempGem = False
-
-        # -------
-        # Slash Commands
-        # if slashCommandsEnabled:
-        # self.slashCommands = await self.cm.application_commands()
-        # print(self.slashCommands)
-
-        # -------
-        self.gambleTotal = gambleAllottedAmount
-        if reactionBotEnabled:
-            self.rTime = [None, None, None]
-            self.rPrevTime = [None, None, None]
-
-        # List for running loops randomly
-        self.task_methods = []
-        # Starting hunt/battle loop
-        self.on_ready_done = True
-        if autoHunt or autoBattle:
-            if autoHunt and autoBattle:
-                self.huntOrBattleStr = None
-                self.huntOrBattleSelected = False
-            elif autoHunt:
-                self.huntOrBattleStr = "hunt"
-                self.huntOrBattleSelected = True
-            else:
-                self.huntOrBattleStr = "battle"
-                self.huntOrBattleSelected = True
-            # self.send_hunt_or_battle.start()
-            if not huntBattleR:
-                self.task_methods.append(self.send_hunt_or_battle.start)
-        # Starting curse/pray loop
-        if autoCurse or autoPray:
-            if autoCurse:
-                self.prayOrCurse = "curse"
-            else:
-                self.prayOrCurse = "pray"
-            if prayCurseR != True:
-                self.task_methods.append(self.send_curse_and_prayer.start)
-        # Starting Daily loop
-        if autoDaily:
-            self.task_methods.append(self.send_daily.start)
-        # start shop
-        if shopEnabled:
-            self.task_methods.append(self.buyItems.start)
-        # Starting Auto Owo
-        if autoOwo and owoR != True:
-            self.task_methods.append(self.send_owo.start)
-        await asyncio.sleep(random.uniform(2.4, 6.8))
-        if cookie:
-            self.task_methods.append(self.send_cookie.start)
-        # Starting Coinflip
-        if autoCf:
-            if doubleOnLose:
-                self.cfMulti = 2
-            else:
-                self.cfMulti = 1
-            self.cfLastAmt = gambleStartValue
-            self.task_methods.append(self.send_cf.start)
-        # Starting slots CHEXK
-        if autoSlots:
-            if doubleOnLose:
-                self.slotsMulti = 2
-            else:
-                self.slotsMulti = 1
-            self.slotsLastAmt = gambleStartValue
-            self.task_methods.append(self.send_slots.start)
-        # Random Breaks
-        if sleepEnabled:
-            self.random_account_sleeper.start()
-
-        if customCommands:
-            # self.send_custom.start()
-            self.task_methods.append(self.send_custom.start)
-        if autoQuest:
-            self.questHandler.start()
-            self.task_methods.append(self.check_quests.start)
-        if lottery:
-            # self.send_lottery.start()
-            self.task_methods.append(self.send_lottery.start)
-        if lvlGrind:
-            self.task_methods.append(self.lvlGrind.start)
-        if autoPray or autoCurse:
-            await self.rSend(channel=self.cm, prayOrCurse=self.prayOrCurse)
-        else:
-            await self.rSend(channel=self.cm)
-        random.shuffle(self.task_methods)
-        for task_method in self.task_methods:
-            try:
-                task_method()
-            except Exception as e:
-                print(f"error on task_method() :-\n{e}")
-                print()
-                print(task_method)
-            await asyncio.sleep(random.uniform(0.4, 0.8))
-
-        await asyncio.sleep(random.uniform(2.69, 3.69))
-        self.justStarted = False
-        if autoHuntBot:
-            self.huntbotHandler.start()
-        await asyncio.sleep(random.uniform(0.4, 0.8))
-        self.check_balance.start()
-        await asyncio.sleep(random.uniform(10, 30))
-        if not skipSpamCheck:
-            self.delayCheck.start()
-        if reactionBotEnabled:
-            self.rCommandHandler.start()
-        if autoSell or autoSacrifice:
-            await asyncio.sleep(
-                random.uniform(sellOrSacCooldown[0], sellOrSacCooldown[1])
-            )
-            if autoSell and autoSacrifice:
-                self.sellOrSac = None
-                self.sellOrSacSelected = False
-            elif autoSell:
-                self.sellOrSac = "sell"
-                self.sellOrSacSelected = True
-            else:
-                self.sellOrSac = "sac"
-                self.sellOrSacSelected = True
-            await asyncio.sleep(random.uniform(10, 30))
-            self.send_sell_or_sac.start()
-
-        # self.sleep = True
-        # print("rr")
-
-    # ----------ON MESSAGE----------#
-    async def on_message(self, message):
-        try:
-            if not self.on_ready_done:
-                return
-        except:
-            return
-        if (
-            message.author.id
-            not in [408785106942164992, 519287796549156864, self.user.id]
-            + chatAllowedUsers
-        ):
-            return
-
-        if message.embeds:
-            for embed in message.embeds:
-                if (
-                    giveawayEnabled
-                    and embed.author.name is not None
-                    and " A New Giveaway Appeared!" in embed.author.name
-                    and message.channel.id in giveawayChannels
-                ):
-                    try:
-                        await asyncio.sleep(
-                            random.uniform(giveawayMixCooldown, giveawayMaxCooldown)
-                        )
-                        await message.components[0].children[0].click()
-                        console.print(
-                            f"-{self.user}[+] Joined giveaway in {message.channel.name} successfuly!".center(
-                                console_width - 2
-                            ),
-                            style="medium_purple3 on black",
-                        )
-                    except Exception as e:
-                        console.print(
-                            f"-{self.user}[!] Error:- Giveaway,, {e}".center(
-                                console_width - 2
-                            ),
-                            style="medium_purple3 on black",
-                        )
-
-        # Start Stop
-        if (
-            message.author.id == self.user.id or message.author.id in chatAllowedUsers
-        ) and f"{chatPrefix}{chatCommandToStop}" in message.content.lower():
-            console.print(
-                f"-{self.user}[+] Stopping...".center(console_width - 2),
-                style="orchid1 on black",
-            )
-            self.sleep2 = True
-        # chatCommandToStart
-        if (
-            message.author.id == self.user.id or message.author.id in chatAllowedUsers
-        ) and f"{chatPrefix}{chatCommandToStart}" in message.content.lower():
-            console.print(
-                f"-{self.user}[+] Starting...".center(console_width - 2),
-                style="orchid1 on black",
-            )
-            self.sleep2 = False
-        if (
-            message.author.id == self.user.id
-            and f"{chatPrefix}sw" in message.content.lower()
-        ):
-            print(
-                f"{self.user} attempting to switch channel\nPlease note that this command is not recommended for use unless absolutely necessary.\nThis command may even break the code.\nBugs caused by this will not be entertained."
-            )
-            self.sleep = True
-            if message.content.lower() == f"{chatPrefix}sw":
-                try:
-                    await asyncio.sleep(random.uniform(4.232, 7.945))
-                    self.id = message.channel.id
-                    self.cm = self.get_channel(self.id)
-                    self.channel_id = self.id
-                    self.list_channel[0] = self.id
-                    print(self.list_channel, self.id)
-                    await asyncio.sleep(0.5)
-                except Exception as e:
-                    print(e)
-            else:
-                try:
-                    await asyncio.sleep(random.uniform(4.232, 7.945))
-                    self.id = re.search(
-                        rf"{chatPrefix}sw (\d+)", message.content.lower()
-                    )
-                    if self.id:
-                        self.cm = self.get_channel(int(self.id.group(1)))
-                        self.channel_id = int(self.id.group(1))
-                        self.list_channel[0] = int(self.id.group(1))
-                    await asyncio.sleep(0.5)
-                except Exception as e:
-                    print(e)
-                await asyncio.sleep(0.5)
-            self.sleep = False
-
-            console.print(
-                f"-{self.user}[+] Starting...".center(console_width - 2),
-                style="orchid1 on black",
-            )
-            self.sleep2 = False
-
-        # Reaction bot
-        if (
-            owoR
-            and message.author.id == 519287796549156864
-            and "**OwO**" in message.content
-            and message.channel.id == self.channel_id
-        ):
-            if (
-                self.user.name in message.content
-                or f"<@{self.user.id}>" in message.content
-            ):
-                await asyncio.sleep(random.uniform(0.5643523, 1.333455435))
-                await self.sendCommands(channel=self.cm, message="owo")
-                console.print(
-                    f"-{self.user}[+] ran OwO".center(console_width - 2),
-                    style="light_steel_blue1 on black",
-                )
-                if webhookUselessLog and webhookEnabled:
-                    await self.webhookSender(
-                        f"-{self.user}[+] ran OwO", colors=0xD7D7FF
-                    )
-                self.rPrevTime[2] = time.time()
-        if (
-            prayCurseR
-            and message.author.id == 519287796549156864
-            and "**pray/curse**" in message.content
-            and message.channel.id == self.channel_id
-        ):
-            if (
-                self.user.name in message.content
-                or f"<@{self.user.id}>" in message.content
-            ):
-                await asyncio.sleep(random.uniform(0.5643523, 1.333455435))
-                if userToPrayOrCurse:
-                    await self.sendCommands(
-                        channel=self.cm,
-                        message=f"{setprefix}{self.prayOrCurse} {userToPrayOrCurse}",
-                    )
-                    self.rPrevTime[1] = time.time()
-                else:
-                    await self.sendCommands(
-                        channel=self.cm, message=f"{setprefix}{self.prayOrCurse}"
-                    )
-                    self.rPrevTime[1] = time.time()
-                console.print(
-                    f"-{self.user}[+] ran {self.prayOrCurse}.".center(
-                        console_width - 2
-                    ),
-                    style="magenta on black",
-                )
-                if webhookUselessLog and webhookEnabled:
-                    await self.webhookSender(
-                        f"-{self.user}[+] ran {self.prayOrCurse}.", colors=0xFF00FF
-                    )
-        if (
-            huntBattleR
-            and message.author.id == 519287796549156864
-            and "**hunt/battle**" in message.content
-            and message.channel.id == self.channel_id
-        ):
-            # print(message.content)
-            if autoHunt:
-                if self.balance == -1 or self.balance > 5:
-                    await asyncio.sleep(random.uniform(0.4, 0.8))
-                    if slashCommandsEnabled:
-                        await self.slashCommandSender("hunt")
-                    else:
-                        if useShortForm:
-                            await self.sendCommands(
-                                channel=self.cm, message=f"{setprefix}h"
-                            )
-                        else:
-                            await self.sendCommands(
-                                channel=self.cm, message=f"{setprefix}hunt"
-                            )
-                    console.print(
-                        f"-{self.user}[+] ran hunt.".center(console_width - 2),
-                        style="purple on black",
-                    )
-                    if webhookUselessLog and webhookEnabled:
-                        await self.webhookSender(
-                            f"-{self.user}[+] ran hunt", colors=0xAF00FF
-                        )
-                    self.rPrevTime[0] = time.time()
-            if autoBattle:
-                await asyncio.sleep(huntBattleDelay[0], huntBattleDelay[1])
-                if slashCommandsEnabled:
-                    await self.slashCommandSender("battle")
-                else:
-                    if useShortForm:
-                        await self.sendCommands(
-                            channel=self.cm, message=f"{setprefix}b"
-                        )
-                    else:
-                        await self.sendCommands(
-                            channel=self.cm, message=f"{setprefix}battle"
-                        )
-                console.print(
-                    f"-{self.user}[+] ran battle.".center(console_width - 2),
-                    style="purple on black",
-                )
-                if webhookUselessLog and webhookEnabled:
-                    await self.webhookSender(
-                        f"-{self.user}[+] ran battle", colors=0xAF00FF
-                    )
-                self.rPrevTime[0] = time.time()
-        # OwO bot
-        if (
-            "I have verified that you are human! Thank you! :3" in message.content
-        ) and message.channel.id in self.list_channel:
-            console.print(
-                f"-{self.user}[+] Captcha solved. restarting...".center(
-                    console_width - 2
-                ),
-                style="dark_magenta on black",
-            )
-            # if reactionBotEnabled:
-            # if autoPray or autoCurse:
-            # await self.rSend(channel=self.cm, prayOrCurse=self.prayOrCurse)
-            # else:
-            # await self.rSend(channel=self.cm)
-
-            await asyncio.sleep(random.uniform(0.69, 2.69))
-            if webhookEnabled:
-                await self.webhookSender(
-                    f"-{self.user}[+] Captcha solved. restarting...",
-                    desc=f"**User** : <@{self.user.id}>",
-                    colors=0x00FFAF,
-                    img_url="https://cdn.discordapp.com/emojis/672273475846668309.gif",
-                    webhook_url=(
-                        webhookCaptchaChnl if webhookCaptchaChnl else webhook_url
-                    ),
-                )
-            if websiteEnabled and self.websiteIndex != None:
-                # print("attempting to pop captcha indirectly")
-                while True:
-                    self.tempListCount = 0
-                    self.popped = False
-                    for i in captchas:
-                        if i == self.tempJsonData:
-                            captchas.pop(self.tempListCount)
-                            captchaAnswers.pop(self.tempListCount)
-                            # print("popped captcha indirectly")
-                            self.popped = True
-                            break
-                        self.tempListCount += 1
-                    if self.popped:
-                        break
-                # print(captchas , captchaAnswers)
-
-                self.websiteIndex = None
-
-                self.captchaSolver.stop()
-                self.webSend = False
-                # print(f"{self.user} stopped captcha solver")
-            self.captchaDetected = False
-            return
-        # if any(b in message.content.lower() for b in list_captcha) or (if message.button and message.button.name == "Verify") and message.channel.id in self.list_channel:
-        if message.channel.id in self.list_channel and (
-            (
-                message.components
-                and len(message.components) > 0
-                and hasattr(message.components[0], "children")
-                and len(message.components[0].children) > 0
-                and (
-                    (
-                        hasattr(message.components[0].children[0], "label")
-                        and message.components[0].children[0].label == "Verify"
-                    )
-                    or (
-                        hasattr(message.components[0].children[0], "url")
-                        and message.components[0].children[0].url
-                        == "https://owobot.com?login="
-                    )
-                )
-            )  # message button check
-            or (
-                "⚠️" in message.content and message.attachments
-            )  # message attachment check
-            or any(
-                b in clean(message.content) for b in list_captcha
-            )  # captcha keywords check
-        ):
-            # if hasattr(first_child, "label") and hasattr(first_child, "url"):
-            try:
-                try:
-                    if message.attachments:
-                        if message.attachments[0].url is not None:
-                            self.captchaType = "image"
-                    else:
-                        self.captchaType = "link"
-                except:
-                    pass
-                self.captchaDetected = True
-                self.captcha_channel_name = get_channel_name(message.channel)
-                if termuxNotificationEnabled:  # 8ln from here
-                    run_system_command(
-                        f"termux-notification -c '{notificationCaptchaContent.format(username=self.user.name,channelname=self.captcha_channel_name,captchatype=self.captchaType)}'",
-                        timeout=5,
-                        retry=True,
-                    )
-                if termuxToastEnabled:
-                    run_system_command(
-                        f"termux-toast -c {toastTextColor} -b {toastBgColor} '{toastCaptchaContent.format(username=self.user.name,channelname=self.captcha_channel_name,captchatype=self.captchaType)}'",
-                        timeout=5,
-                        retry=True,
-                    )
-                console.print(
-                    f"-{self.user}[!] CAPTCHA DETECTED in {self.captcha_channel_name} waiting...".center(
-                        console_width - 2
-                    ),
-                    style="deep_pink2 on black",
-                )
-                if webhookEnabled:
-                    if self.captchaType == "link":
-                        await self.webhookSender(
-                            msg=f"-{self.user} [+] CAPTCHA Detected",
-                            desc=f"**User** : <@{self.user.id}>\n**Link** : [OwO Captcha](https://owobot.com/captcha)\n**Time to solve** : <t:{int(time.time())+600}:R>",  # 10m = 600
-                            colors=0x00FFAF,  # Custom color
-                            img_url="https://cdn.discordapp.com/emojis/1171297031772438618.png",
-                            author_img_url="https://i.imgur.com/6zeCgXo.png",
-                            plain_text_msg=(
-                                f"<@{webhookPingId}> , " if webhookPingId else None
-                            ),
-                            webhook_url=(
-                                webhookCaptchaChnl
-                                if webhookCaptchaChnl
-                                else webhook_url
-                            ),
-                        )
-                    else:
-                        if message.guild:
-                            await self.webhookSender(
-                                msg=f"-{self.user} [+] CAPTCHA Detected",
-                                desc=f"**User** : <@{self.user.id}>\n**Link** : [OwO Captcha]({message.jump_url})",
-                                colors=0x00FFAF,  # Custom color
-                                img_url="https://cdn.discordapp.com/emojis/1171297031772438618.png",
-                                author_img_url="https://i.imgur.com/6zeCgXo.png",
-                                plain_text_msg=(
-                                    f"<@{webhookPingId}> , " if webhookPingId else None
-                                ),
-                                webhook_url=(
-                                    webhookCaptchaChnl
-                                    if webhookCaptchaChnl
-                                    else webhook_url
-                                ),
-                            )
-                        else:
-                            await self.webhookSender(
-                                msg=f"-{self.user} [+] CAPTCHA Detected",
-                                desc=f"**User** : <@{self.user.id}>\n**Link** : in DMs",
-                                colors=0x00FFAF,  # Custom color
-                                img_url="https://cdn.discordapp.com/emojis/1171297031772438618.png",
-                                author_img_url="https://i.imgur.com/6zeCgXo.png",
-                                webhook_url=(
-                                    webhookCaptchaChnl
-                                    if webhookCaptchaChnl
-                                    else webhook_url
-                                ),
-                                plain_text_msg=(
-                                    f"<@{webhookPingId}> , " if webhookPingId else None
-                                ),
-                            )
-
-                # <:owo_scared:1171297031772438618>
-                if termuxVibrationEnabled:
-                    run_system_command(
-                        f"termux-vibrate -f -d {termuxVibrationTime}",
-                        timeout=5,
-                        retry=True,
-                    )
-                if termuxAudioPlayer:
-                    run_system_command(
-                        f"termux-media-player play {termuxAudioPlayerPath}",
-                        timeout=5,
-                        retry=True,
-                    )
-                if termuxTtsEnabled:
-                    run_system_command(
-                        f"termux-tts-speak {termuxTtsContent}", timeout=7, retry=False
-                    )
-                if desktopNotificationEnabled:
-                    notification.notify(
-                        title=f"{self.user}  DETECTED CAPTCHA",
-                        message=desktopNotificationCaptchaContent.format(
-                            username=self.user.name,
-                            channelname=self.captcha_channel_name,
-                            captchatype=self.captchaType,
-                        ),
-                        app_icon=None,
-                        timeout=15,
-                    )
-                if captchaConsoleEnabled:
-                    run_system_command(captchaConsoleContent, timeout=7, retry=False)
-                if desktopPopup:
-                    popup_queue.put(
-                        (
-                            captchaPopupMsg,
-                            self.user.name,
-                            self.captcha_channel_name,
-                            self.captchaType,
-                        )
-                    )
-                if desktopAudioPlayer:
-                    playsound(desktopAudioPlayerPath, block=False)
-                if openCaptchaWebsite:
-                    run_system_command(
-                        "termux-open https://owobot.com/captcha", timeout=5, retry=True
-                    )
-                if self.webSend == False and websiteEnabled:
-                    try:
-                        if self.captchaType == "image":
-                            self.dataToSend = {
-                                "type": "image",
-                                "url": str(message.attachments[0].url),
-                                "username": self.user.name,
-                                "timestamp": datetime.now().isoformat(
-                                    timespec="seconds"
-                                ),
-                            }
-                            self.captchaSolver.start()
-                            self.webSend = True
-                        else:
-                            self.dataToSend = {
-                                "type": "link",
-                                "url": "https://owobot.com/captcha",
-                                "username": self.user.name,
-                                "timestamp": datetime.now().isoformat(
-                                    timespec="seconds"
-                                ),
-                            }
-
-                    except Exception as e:
-                        print(
-                            f"error when attempting to send captcha to web {e}, for {self.user}"
-                        )
-                    try:
-                        if self.websiteIndex is None:
-                            self.data_json = json.dumps(self.dataToSend)
-                            self.curl_command = [
-                                "curl",
-                                "-X",
-                                "POST",
-                                f"http://localhost:{websitePort}/add_captcha",
-                                "-H",
-                                "Content-Type: application/json",
-                                "-d",
-                                self.data_json,
-                            ]
-                            self.result = subprocess.run(
-                                self.curl_command, capture_output=True, text=True
-                            )
-                            if self.result.returncode == 0:
-                                self.response_json = self.result.stdout
-                                self.response_dict = json.loads(self.response_json)
-                                self.websiteIndex = int(
-                                    self.response_dict.get("status")
-                                )
-                                self.tempJsonData = captchas[self.websiteIndex]
-                            else:
-                                print("Error:", self.result.stderr)
-                    except json.JSONDecodeError as e:
-                        print(f"Error decoding JSON response: {e}")
-                    except Exception as e:
-                        print(
-                            f"Error when trying to get status :-> {e} Error for {self.user}"
-                        )
-                console.print(
-                    f"-{self.user}[!] Delay test successfully completed!.".center(
-                        console_width - 2
-                    ),
-                    style="deep_pink2 on black",
-                )
-                return
-            except Exception as e:
-                print(e)
-        if (
-            "☠" in message.content
-            and "You have been banned for" in message.content
-            and message.channel.id in self.list_channel
-        ):
-            self.captchaDetected = True
-            self.captcha_channel_name = get_channel_name(message.channel)
-            if termuxNotificationEnabled:  # 8ln from here
-                run_system_command(
-                    f"termux-notification -c '{notificationBannedContent.format(username=self.user.name,channelname=self.captcha_channel_name,captchatype='Banned')}'",
-                    timeout=5,
-                    retry=True,
-                )
-            if termuxToastEnabled:
-                run_system_command(
-                    f"termux-toast -c {toastTextColor} -b {toastBgColor} '{toastBannedContent.format(username=self.user.name,channelname=self.captcha_channel_name,captchatype='Banned')}'",
-                    timeout=5,
-                    retry=True,
-                )
-            console.print(
-                f"-{self.user}[!] BAN DETECTED.".center(console_width - 2),
-                style="deep_pink2 on black",
-            )
-            # <a:dead_cat:1213902052879503480>
-            if webhookEnabled:
-                await self.webhookSender(
-                    msg=f"-{self.user} [+] CAPTCHA Detected",
-                    desc=f"**User** : <@{self.user.id}>\n**Channel** : {self.captcha_channel_name}\n**CAPTCHA Type** : {self.captchaType}",
-                    colors=0x00FFAF,  # Custom color
-                    img_url="https://cdn.discordapp.com/emojis/1213902052879503480.gif",
-                    author_img_url="https://i.imgur.com/6zeCgXo.png",
-                    plain_text_msg=f"<@{webhookPingId}> , " if webhookPingId else None,
-                    webhook_url=(
-                        webhookCaptchaChnl if webhookCaptchaChnl else webhook_url
-                    ),
-                )
-            if termuxVibrationEnabled:
-                run_system_command(
-                    f"termux-vibrate -f -d {termuxVibrationTime}", timeout=5, retry=True
-                )
-            if termuxAudioPlayer:
-                run_system_command(
-                    f"termux-media-player play {termuxAudioPlayerPath}",
-                    timeout=5,
-                    retry=True,
-                )
-            if desktopAudioPlayer:
-                playsound(desktopAudioPlayerPath, block=False)
-            if termuxTtsEnabled:
-                run_system_command(
-                    f"termux-tts-speak A user got banned", timeout=7, retry=False
-                )
-            if banConsoleEnabled:
-                run_system_command(banConsoleContent, timeout=7, retry=False)
-            # temp disabled tts
-            if desktopNotificationEnabled:
-                notification.notify(
-                    title=f"{self.user}[!] User BANNED in OwO!!",
-                    message=desktopNotificationBannedContent.format(
-                        username=self.user.name,
-                        channelname=self.captcha_channel_name,
-                        captchatype="Banned",
-                    ),
-                    app_icon=None,
-                    timeout=15,
-                )
-            if desktopPopup:
-                popup_queue.put(
-                    (
-                        bannedPopupMsg,
-                        self.user.name,
-                        self.captcha_channel_name,
-                        "banned",
-                    )
-                )
-            console.print(
-                f"-{self.user}[!] Delay test successfully completed!.".center(
-                    console_width - 2
-                ),
-                style="deep_pink2 on black",
-            )
-            return
-        if (
-            message.channel.id == self.channel_id
-            and "**you must accept these rules to use the bot!**"
-            in message.content.lower()
-        ):
-            await asyncio.sleep(random.uniform(0.6, 1.7))
-            try:
-                await message.components[0].children[0].click()
-                console.print(
-                    f"-{self.user}[+] Accepted OwO bot rules".center(console_width - 2),
-                    style="spring_green1 on black",
-                )
-            except:
-                pass
-        if message.channel.id == self.channel_id and (
-            "you found:" in message.content.lower()
-            or "caught" in message.content.lower()
-        ):
-            try:
-                if not huntBattleR:
-                    self.huntOrBattleInt = 1
-                if self.balance != -1:
-                    self.balance -= 5  # hunt costs 5 cowoncy
-                self.last_cmd_time = time.time()
-                if logRareHunts:
-                    if "xp" not in message.content:
-                        self.cash, self.rareHunt = get_emoji_numbers(message.content)
-                    else:
-                        self.huntTxt = message.content.splitlines()
-                        for i, o in enumerate(self.huntTxt):
-                            if "xp" in o:
-                                self.huntTxt[i] = ""
-                                break
-                        self.huntTxt = "\n".join(self.huntTxt)
-                        self.cash, self.rareHunt = get_emoji_numbers(self.huntTxt)
-                    for i in self.rareHunt:
-                        # rare.append([emoji_dict[list(emoji_dict.keys())[i]], rankid])
-                        # print(i)
-                        try:
-                            tempVar = int(i[2][:-1].replace(f"<a:{i[0]}:", ""))
-                        except Exception as e:
-                            tempVar = None
-                            print(e)
-                        if webhookEnabled:
-                            await self.webhookSender(
-                                msg=f"{self.user} caught a {i[1]} animal, {i[0]}!",
-                                desc=f"**User** : <@{self.user.id}>\n**rank** : {i[1]}\n**message link** : {message.jump_url}",
-                                colors=0xFFAFD7,  # Custom color
-                                img_url=(
-                                    f"https://cdn.discordapp.com/emojis/{tempVar}.gif"
-                                    if tempVar
-                                    else None
-                                ),
-                            )
-                        console.print(
-                            f"-{self.user}[+] caught a {i[1]} animal! Yay.".center(
-                                console_width - 2
-                            ),
-                            style="pink1 on black",
-                        )
-                if "you found" in message.content.lower() and self.gems:
-                    # gem1 = diamond
-                    # gem4 = heart
-                    # gem3 = circle
-                    # star = star
-                    # Ignore^, like I mean.. I am skilled at naming these right?
-                    self.autoHuntGem = True
-                    self.autoEmpoweredGem = True
-                    self.autoLuckyGem = True
-                    self.autoSpecialGem = True
-                    # [tempcheck,check repeat]
-                    if not self.tempGem:
-                        self.tempGem = True
-                        if self.tempGemCheckRecieved:
-                            if self.invCheck:
-                                self.tempGemCheckRecieved = False
-                                self.tempGem = False
-                                self.invCheck = False
-                            # if random.randint(1,3) == 3: # Ik , iam an absolute genious!
-                            # self.tempGemCheckRecieved = False
-                            return
-                        for gem, attr in gem_map.items():
-                            if gem in message.content:
-                                setattr(self, attr, False)
-                        # print(f"hunt gem:{self.autoHuntGem}\n empgem:{self.autoEmpoweredGem}\n luckgem:{self.autoLuckyGem}\n specialgem:{self.autoSpecialGem}\n")
-                        if (
-                            (self.autoEmpoweredGem and autoEmpoweredGem)
-                            or (self.autoHuntGem and autoHuntGem)
-                            or (self.autoSpecialGem and autoSpecialGem)
-                            or (self.autoLuckyGem and autoLuckyGem)
-                        ):
-                            if self.captchaDetected:
-                                return
-                            self.current_time = time.time()
-                            if (
-                                self.time_since_last_cmd < 0.5
-                            ):  # Ensure at least 0.3 seconds wait
-                                await asyncio.sleep(
-                                    0.5
-                                    - self.time_since_last_cmd
-                                    + random.uniform(0.1, 0.3)
-                                )
-                            console.print(
-                                f"-{self.user}[~] checking Inventory....".center(
-                                    console_width - 2
-                                ),
-                                style="orchid on black",
-                            )
-                            if webhookUselessLog and webhookEnabled:
-                                await self.webhookSender(
-                                    f"-{self.user}[~] checking Inventory.",
-                                    "For autoGem..",
-                                    colors=0xD75FD7,
-                                )
-                            await self.sendCommands(
-                                channel=self.cm, message=f"{setprefix}inv"
-                            )
-                            self.invCheck = True
-                            await asyncio.sleep(random.uniform(0.9, 0.13))
-                            if not self.tempGemCheckRecieved:
-                                self.tempGem = False
-                        else:
-                            await asyncio.sleep(random.uniform(0.5, 0.9))
-                            self.tempGem = False
-                elif "caught" in message.content.lower() and self.gems:
-                    if self.captchaDetected:
-                        return
-                    # print("test")
-                    self.autoHuntGem = True
-                    self.autoEmpoweredGem = True
-                    self.autoLuckyGem = True
-                    self.autoSpecialGem = True
-                    self.current_time = time.time()
-                    self.tempGem = False
-                    if (
-                        self.time_since_last_cmd < 0.5
-                    ):  # Ensure at least 0.3 seconds wait
-                        await asyncio.sleep(
-                            0.5 - self.time_since_last_cmd + random.uniform(0.1, 0.3)
-                        )
-                    # await self.cm.send(f"{setprefix}inventory")
-                    await self.sendCommands(channel=self.cm, message=f"{setprefix}inv")
-                    console.print(
-                        f"-{self.user}[~] checking Inventory....".center(
-                            console_width - 2
-                        ),
-                        style="orchid on black",
-                    )
-                    if webhookUselessLog and webhookEnabled:
-                        await self.webhookSender(
-                            f"-{self.user}[~] checking Inventory.",
-                            "For autoGem..",
-                            colors=0xD75FD7,
-                        )
-                    self.invCheck = True
-            except Exception as e:
-                print(e)
-        # OwO cash
-        if (
-            message.channel.id == self.channel_id
-            and "you currently have **__" in message.content
-        ):
-            self.balance = int(
-                re.search(
-                    r"(\d{1,3}(?:,\d{3})*)(?= cowoncy)",
-                    re.sub(r"[*_]", "", message.content),
-                )
-                .group(0)
-                .replace(",", "")
-            )
-            console.print(
-                f"-{self.user}[~] Checked for cash - {self.balance} cowoncy!".center(
-                    console_width - 2
-                ),
-                style="grey84 on black",
-            )
-            print(self.balance, self.user)
-            self.balanceCheck = True
-        # OwO sell
-        if (
-            message.channel.id == self.channel_id
-            and "for a total of **<:cowoncy:416043450337853441>" in message.content
-        ):
-            if self.balance != -1:
-                self.saleRecievedAmt = int(
-                    re.search(
-                        r"for a total of \*\*<:cowoncy:\d+> ([\d,]+)", message.content
-                    )
-                    .group(1)
-                    .replace(",", "")
-                )
-                console.print(
-                    f"-{self.user}[~] Sale of animals successful!, earned {self.saleRecievedAmt}".center(
-                        console_width - 2
-                    ),
-                    style="grey84 on black",
-                )
-                self.balance += self.saleRecievedAmt
-                print(self.balance, self.user)
-
-        # <---Auto Hunt Bot
-
-        """
-        Wanted to try not depend on loops too much,
-        so i only used loop to send first command, resnt handled on on_message()
-        """
-
-        if (
-            autoHuntBot
-            and message.channel.id == self.channel_id
-            and ", Here is your password!" in message.content
-        ):
-            self.sleep = True
-            self.hbRecieved = True
-            self.hbRecieved2 = False
-            try:
-                """if message.attachments:
-                print('uh yea..?')"""
-                self.ans = await solveHbCaptcha(
-                    message.attachments[0].url, self.session
-                )
-                await asyncio.sleep(random.uniform(0.01, 0.1))
-                await self.sendCommands(
-                    channel=self.cm,
-                    message=f"{setprefix}ah {huntbotCashToSpend} {self.ans}",
-                    bypass=True,
-                )
-                console.print(
-                    f"-{self.user}[+] running huntbot command -- at solved".center(
-                        console_width - 2
-                    ),
-                    style="dodger_blue2 on black",
-                )
-                console.print(
-                    f"-{self.user}[+] solved hb captcha - {self.ans}".center(
-                        console_width - 2
-                    ),
-                    style="pale_green3 on black",
-                )
-                print(self.hbWait, self.hbRecieved, self.hbRecieved2)
-            except Exception as e:
-                print(f"error when handling huntbot answer:\n{e}")
-            self.sleep = False
-
-        if (
-            autoHuntBot
-            and message.channel.id == self.channel_id
-            and "`BEEP BOOP. I AM BACK" in message.content
-        ):
-            self.sleep = True
-            self.hbRecieved = False
-            self.hbRecieved2 = True
-            await asyncio.sleep(random.uniform(0.5, 0.7))
-            console.print(
-                f"-{self.user}[+] huntbot back after a successful round!".center(
-                    console_width - 2
-                ),
-                style="dodger_blue2 on black",
-            )
-            await self.sendCommands(
-                channel=self.cm,
-                message=f"{setprefix}ah {huntbotCashToSpend}",
-                bypass=True,
-            )
-            print(self.hbWait, self.hbRecieved, self.hbRecieved2)
-            while True:
-                if not self.captchaDetected:
-                    if self.hbWait:
-                        break
-                    await asyncio.sleep(random.uniform(0.6, 0.9))
-                    if self.hbRecieved:
-                        break
-                    else:
-                        await self.sendCommands(
-                            channel=self.cm,
-                            message=f"{setprefix}ah {huntbotCashToSpend}",
-                        )
-                        console.print(
-                            f"-{self.user}[+] running huntbot command -- at iam back!".center(
-                                console_width - 2
-                            ),
-                            style="dodger_blue2 on black",
-                        )
-                        print(self.hbWait, self.hbRecieved, self.hbRecieved2)
-        """
-        **:cbot: |** `BEEP BOOP. I AM STILL HUNTING. I WILL BE BACK IN 2M`
-**:blank: |** `33.36% DONE | 0 ANIMALS CAPTURED`
-**:blank: |** `[■■■■■■■■■□□□□□□□□□□□□□□□□]`
-        """
-        if (
-            autoHuntBot
-            and message.channel.id == self.channel_id
-            and (
-                "`I WILL BE BACK IN " in message.content
-                or "BEEP BOOP. I AM STILL HUNTING" in message.content
-            )
-        ):
-            self.sleep = False
-            self.hbRecieved2 = False
-            self.hbRecieved = False
-            total_seconds_hb = 0
-            if "`I WILL BE BACK IN " in message.content:
-                if self.balance != -1:
-                    try:
-                        self.balance -= int(
-                            re.search(
-                                r"YOU SPENT (\d+) cowoncy", message.content
-                            ).group(1)
-                        )
-                    except:
-                        print(
-                            f"scrapping huntbot cost failed, using huntbotCashToSpend variable - {self.user}"
-                        )
-                        self.balance -= huntbotCashToSpend
-            for amount, unit in re.findall(r"(\d+)([DHM])", message.content):
-
-                if unit == "M":
-                    total_seconds_hb += int(amount) * 60
-                elif unit == "H":
-                    total_seconds_hb += int(amount) * 3600
-                elif unit == "D":
-                    total_seconds_hb += int(amount) * 86400
-            # print(total_seconds_hb)
-            console.print(
-                f"-{self.user}[+] huntbot will be back after {total_seconds_hb}s".center(
-                    console_width - 2
-                ),
-                style="dodger_blue2 on black",
-            )
-            self.hbWait = True
-            await asyncio.sleep(
-                random.uniform(total_seconds_hb + 10, total_seconds_hb + 49)
-            )
-            self.hbWait = False
-            await self.sendCommands(
-                channel=self.cm,
-                message=f"{setprefix}ah {huntbotCashToSpend}",
-                bypass=True,
-            )
-            print(self.hbWait, self.hbRecieved, self.hbRecieved2)
-            console.print(
-                f"-{self.user}[+] running huntbot command".center(console_width - 2),
-                style="dodger_blue2 on black",
-            )
-            while True:
-                if not self.captchaDetected:
-                    if self.hbWait:
-                        break
-                    await asyncio.sleep(random.uniform(0.6, 0.9))
-                    if self.hbRecieved2:
-                        self.hbRecieved2 = False
-                        break
-                    else:
-                        await self.sendCommands(
-                            channel=self.cm,
-                            message=f"{setprefix}ah {huntbotCashToSpend}",
-                            bypass=True,
-                        )
-                        console.print(
-                            f"-{self.user}[+] running huntbot command -- at willbeback/stillhunting".center(
-                                console_width - 2
-                            ),
-                            style="dodger_blue2 on black",
-                        )
-                        print(self.hbWait, self.hbRecieved, self.hbRecieved2)
-
-        if (
-            autoHuntBot
-            and message.channel.id == self.channel_id
-            and "Please include your password!" in message.content
-        ):
-            self.sleep = False
-            self.hbRecieved2 = False
-            self.hbRecieved = False
-            self.hbWait = True
-            self.waitAmt = (
-                int(
-                    re.search(
-                        r"Password will reset in (\d+) minutes", message.content
-                    ).group(1)
-                )
-                * 60
-            )
-            # print(f"self.waitamt = {self.waitAmt}")
-            console.print(
-                f"-{self.user}[!] couldnt get huntbot captcha image, retrying in {self.waitAmt}s before retrying to reset.".center(
-                    console_width - 2
-                ),
-                style="dodger_blue2 on black",
-            )
-            await asyncio.sleep(random.uniform(self.waitAmt + 14, self.waitAmt + 30))
-            self.hbWait = False
-            while True:
-                if not self.captchaDetected:
-                    await asyncio.sleep(random.uniform(0.6, 0.9))
-                    if self.hbRecieved2:
-                        self.hbRecieved2 = False
-                        break
-                    if self.hbRecieved:
-                        self.hbRecieved = False
-                        break
-                    if self.hbWait:
-                        break
-                    else:
-                        await self.sendCommands(
-                            channel=self.cm,
-                            message=f"{setprefix}ah {huntbotCashToSpend}",
-                            bypass=True,
-                        )
-                        console.print(
-                            f"-{self.user}[+] running huntbot command -- at password".center(
-                                console_width - 2
-                            ),
-                            style="dodger_blue2 on black",
-                        )
-                        print(self.hbWait, self.hbRecieved, self.hbRecieved2)
-
-        # End--->
-        if (
-            message.channel.id == self.channel_id
-            and "`battle` and `hunt` cooldowns have increased to prevent rateLimits issues."
-            in message.content
-        ):
-            if huntOrBattleCooldown < 20:
-                huntOrBattleCooldown += 10
-                console.print(
-                    f"-{self.user}[–] Increasing hunt and battle cooldowns since owo is having ratelimits... [test]".center(
-                        console_width - 2
-                    ),
-                    style="red on black",
-                )
-                if webhookUselessLog and webhookEnabled:
-                    await self.webhookSender(
-                        f"-{self.user}[~] Cooldown for hunt and battle increased.",
-                        "OwO seems to have enabled cooldowns for hunt and battle due to ratelimits. Increasing sleep time to prevent spam...",
-                        colors=0xFF0037,
-                    )
-        if message.channel.id == self.channel_id and (
-            "you found a **lootbox**!" in message.content.lower()
-            or "you found a **weapon crate**!" in message.content.lower()
-        ):
-            if self.captchaDetected:
-                return
-            if "**lootbox**" in message.content.lower() and (
-                autoLootbox or logLootboxes
-            ):
-                if logLootboxes:
-                    console.print(
-                        f"-{self.user}[+] Found a lootbox!".center(console_width - 2),
-                        style="pink1 on black",
-                    )
-                    if webhookEnabled and logLootboxes:
-                        await self.webhookSender(
-                            msg=f"{self.user} Found a lootbox!",
-                            desc=f"**User** : <@{self.user.id}>\n**message link** : {message.jump_url}",
-                            colors=0xFFAFD7,
-                            img_url="https://cdn.discordapp.com/emojis/427004983460888588.gif",
-                        )
-                if autoLootbox:
-                    self.current_time = time.time()
-                    self.time_since_last_cmd = self.current_time - self.last_cmd_time
-                    if (
-                        self.time_since_last_cmd < 0.5
-                    ):  # Ensure at least 0.3 seconds wait
-                        await asyncio.sleep(
-                            0.5 - self.time_since_last_cmd + random.uniform(0.1, 0.3)
-                        )
-                    # await self.cm.send(f"{setprefix}lb all")
-                    if slashCommandsEnabled:
-                        await self.slashCommandSender("lootbox", count="all")
-                    else:
-                        await self.sendCommands(
-                            channel=self.cm, message=f"{setprefix}lb all"
-                        )
-                    console.print(
-                        f"-{self.user}[+] used lootbox".center(console_width - 2),
-                        style="magenta on black",
-                    )
-                    if webhookEnabled and logLootboxes:
-                        await self.webhookSender(
-                            msg=f"{self.user} used a lootbox!",
-                            desc=f"**User** : <@{self.user.id}>\n**message link** : {message.jump_url}",
-                            colors=0xFFAFD7,
-                            img_url="https://cdn.discordapp.com/emojis/427019823747301377.gif",
-                        )
-                    if autoGem and self.gems == False:
-                        self.gems = True
-                        console.print(
-                            f"-{self.user}[+] renabling auto gems".center(
-                                console_width - 2
-                            ),
-                            style="pink1 on black",
-                        )
-                    await asyncio.sleep(random.uniform(0.3, 0.5))
-                    self.time_since_last_cmd = self.current_time - self.last_cmd_time
-
-            elif "**weapon crate**" in message.content.lower() and (
-                autoCrate or logCrates
-            ):
-                if logCrates:
-                    console.print(
-                        f"-{self.user}[+] Found a crate!".center(console_width - 2),
-                        style="pink1 on black",
-                    )
-                    if webhookEnabled and logCrates:
-                        await self.webhookSender(
-                            msg=f"{self.user} Found a crate!",
-                            desc=f"**User** : <@{self.user.id}>\n**message link** : {message.jump_url}",
-                            colors=0xFFAFD7,
-                            img_url="https://cdn.discordapp.com/emojis/523771259172028420.gif",
-                        )
-                if autoCrate:
-                    self.current_time = time.time()
-                    self.time_since_last_cmd = self.current_time - self.last_cmd_time
-                    if (
-                        self.time_since_last_cmd < 0.5
-                    ):  # Ensure at least 0.3 seconds wait
-                        await asyncio.sleep(
-                            0.5 - self.time_since_last_cmd + random.uniform(0.1, 0.3)
-                        )
-                    # await self.cm.send(f"{setprefix}crate all")
-                    if slashCommandsEnabled:
-                        await self.slashCommandSender("crate", count=1)
-                    else:
-                        await self.sendCommands(
-                            channel=self.cm, message=f"{setprefix}crate all"
-                        )
-                    if webhookEnabled and logCrates:
-                        await self.webhookSender(
-                            msg=f"{self.user} used crates!",
-                            desc=f"**User** : <@{self.user.id}>\n**message link** : {message.jump_url}",
-                            colors=0xFFAFD7,
-                            img_url="https://cdn.discordapp.com/emojis/523771437408845852.gif",
-                        )
-                    console.print(
-                        f"-{self.user}[+] used all crates".center(console_width - 2),
-                        style="magenta on black",
-                    )
-                    await asyncio.sleep(random.uniform(0.3, 0.5))
-                    self.time_since_last_cmd = self.current_time - self.last_cmd_time
-        if (
-            message.channel.id == self.channel_id
-            and "Create a team with the command `owo team add {animal}`"
-            in message.content
-        ):
-            try:
-                console.print(
-                    f"-{self.user}[–] Missing team for battle... attempting to create one.".center(
-                        console_width - 2
-                    ),
-                    style="orchid1 on black",
-                )
-                self.sleep = True
-                self.zooCheckReq = True
-                await asyncio.sleep(random.uniform(1, 2))
-                await self.sendCommands(
-                    channel=self.cm, message=f"{setprefix}zoo", bypass=True
-                )
-                await asyncio.sleep(random.uniform(1, 2))
-                if self.zooCheckRecieved:
-                    self.zooCheckRecieved = False
-                else:
-                    self.sleep = False  # To trigger command again, lazy to add better ways for now haha. This is temporary. – 14th Jun 2024
-            except Exception as e:
-                print(e)
-        if (
-            self.zooCheckReq
-            and message.channel.id == self.channel_id
-            and "s zoo! **" in message.content
-        ):
-            self.zooCheckRecieved = True
-            self.zooCheckReq = False
-            self.animals = get_emoji_names(message.content)
-            self.animals.reverse()
-            await asyncio.sleep(random.uniform(1.5, 2.3))
-            # print(self.animals)
-            self.threeAnimals = min(len(self.animals), 3)  # int
-            for i in range(self.threeAnimals):
-                await self.sendCommands(
-                    channel=self.cm,
-                    message=f"{setprefix}team add {self.animals[i]}",
-                    bypass=True,
-                )
-                await asyncio.sleep(random.uniform(3.1, 4.3))
-            console.print(
-                f"-{self.user}[–] Created team for auto battle!".center(
-                    console_width - 2
-                ),
-                style="orchid1 on black",
-            )
-            self.sleep = False
-        if (
-            message.channel.id == self.channel_id
-            and "Inventory" in message.content
-            and "=" in message.content.lower()
-        ):
-            if self.invCheck:
-                self.invNumbers = re.findall(r"`(\d+)`", message.content)
-                # self.tempHuntDisable = True
-                # print(f"hunt gem:{self.autoHuntGem}\n empgem:{self.autoEmpoweredGem}\n luckgem:{self.autoLuckyGem}\n specialgem:{self.autoSpecialGem}\n")
-                self.sleep = True
-                self.tempForCheck = False
-                if self.tempGem:
-                    self.tempGemCheckRecieved = True
-                self.sendingGemsIds = ""
-                self.gem_intent_mapping = {
-                    0: (huntGems, autoHuntGem, self.autoHuntGem),
-                    1: (empGems, autoEmpoweredGem, self.autoEmpoweredGem),
-                    2: (luckGems, autoLuckyGem, self.autoLuckyGem),
-                    3: (specialGems, autoSpecialGem, self.autoSpecialGem),
-                }
-                self.gem_match_count = {}
-                # print(self.gem_intent_mapping)
-                # print()
-                for (
-                    gem_list,
-                    gem_enabled,
-                    gem_enabled2,
-                ) in self.gem_intent_mapping.values():
-                    if gem_enabled and gem_enabled2:
-                        for gem in gem_list:
-                            if gem in self.invNumbers:
-                                self.gem_match_count[gem] = (
-                                    self.gem_match_count.get(gem, 0) + 1
-                                )
-                self.sorted_gems = sorted(
-                    self.gem_match_count.keys(),
-                    key=lambda x: self.gem_match_count[x],
-                    reverse=True,
-                )
-                # self.added_gems = set()
-                self.added_intents = set()
-                for gem in self.sorted_gems:
-                    for intent, (
-                        gem_list,
-                        gem_enabled,
-                        gem_enabled2,
-                    ) in self.gem_intent_mapping.items():
-                        if (
-                            gem_enabled
-                            and gem_enabled2
-                            and gem in gem_list
-                            and intent not in self.added_intents
-                        ):
-                            # if not self.tempGem Usage:
-                            self.sendingGemsIds += f"{gem[1:]} "
-                            # self.added_gems.add(gem)
-                            self.added_intents.add(intent)
-                            break
-                # print(self.gem_match_count,"\n\n", self.sorted_gems)
-                # print()
-                # print(self.sendingGemsIds)
-                await asyncio.sleep(random.uniform(1.5, 1.9))
-                if self.time_since_last_cmd < 0.5:  # Ensure at least 0.3 seconds wait
-                    await asyncio.sleep(
-                        0.5 - self.time_since_last_cmd + random.uniform(0.1, 0.3)
-                    )
-                self.tempForCheck = False
-                if self.sendingGemsIds != "":
-                    await self.sendCommands(
-                        channel=self.cm,
-                        message=f"{setprefix}use {self.sendingGemsIds[:-1]}",
-                        bypass=True,
-                    )
-                    console.print(
-                        f"-{self.user}[+] used gems({self.sendingGemsIds})".center(
-                            console_width - 2
-                        ),
-                        style="Cyan on black",
-                    )
-                    self.tempGem = False
-                    self.tempGemCheckRecieved = False
-                    if webhookUselessLog and webhookEnabled:
-                        await self.webhookSender(
-                            f"-{self.user}[+] used Gems({self.sendingGemsIds})",
-                            colors=0x00FFFF,
-                        )
-                    self.last_cmd_time = time.time()
-                elif self.tempGem == False:
-                    self.gems = False
-                    console.print(
-                        f"-{self.user}[!] No gems to use... disabling...".center(
-                            console_width - 2
-                        ),
-                        style="deep_pink2 on black",
-                    )
-                else:
-                    self.tempGemCheckRecieved = True
-                self.invCheck = False
-                await asyncio.sleep(random.uniform(0.5, 0.9))
-                self.sleep = False
-                self.autoHuntGem = True
-                self.autoEmpoweredGem = True
-                self.autoLuckyGem = True
-                self.autoSpecialGem = True
-                self.sendingGemsIds = ""
-                # print(f"hunt gem:{self.autoHuntGem}\n empgem:{self.autoEmpoweredGem}\n luckgem:{self.autoLuckyGem}\n specialgem:{self.autoSpecialGem}\n")
-        if message.embeds and message.channel.id == self.channel_id:
-            for embed in message.embeds:
-                if (
-                    embed.author.name is not None
-                    and "goes into battle!" in embed.author.name.lower()
-                ):
-                    if message.reference is not None:
-                        # print("battle reply detected")
-                        pass
-                    else:
-                        # Check to see if Battle is completed or not.
-                        self.huntOrBattleInt = 0  # check
-                        self.last_cmd_time = time.time()
-                if (
-                    embed.author.name is not None
-                    and "quest log" in embed.author.name.lower()
-                ):
-                    if not autoQuest:
-                        return
-                    try:
-                        self.questToDo = []
-                        self.questProgress = []
-                        for match in re.findall(
-                            r"Progress: \[(\d+)/(\d+)\]", embed.description
-                        ):
-                            x, y = match  # split
-                            self.questProgress.append(x)
-                            self.questProgress.append(y)
-                        for match in re.findall(r"\*\*(.*?)\*\*", embed.description):
-                            x = match
-                            print(x)
-                            self.questToDo.append(x)
-                        print(self.questToDo, self.user)
-                        if (
-                            "you finished all of your quests!"
-                            in embed.description.lower()
-                        ):
-                            self.questsDone = True
-                            self.owoChnl = False
-                            self.emoteby = False
-                            self.repBy = False
-                            self.curseBy = False
-                            self.prayBy = False
-                            # dble check check system.
-                            if self.send_gamble.is_running():
-                                self.send_gamble.stop()
-                            if not autoOwo:
-                                if self.send_owo.is_running():
-                                    self.send_owo.stop()
-                            if self.emoteTo.is_running():
-                                self.emoteTo.stop()
-                            if doEvenIfDisabled:
-                                if autoHunt == False and autoBattle == False:
-                                    if self.send_hunt_or_battle.is_running():
-                                        self.huntQuestValue = None
-                                        self.battleQuestValue = None
-                                        self.send_hunt_or_battle.stop()
-                                elif autoHunt == False:
-                                    self.huntOrBattleSelected = False
-                                    self.huntOrBattleStr = "battle"
-                                    self.huntOrBattleInt = 1
-                                    self.battleQuestValue = None
-                                    self.tempBattleQuestValue = None
-                                elif autoBattle == False:
-                                    self.huntOrBattleSelected = False
-                                    self.huntOrBattleStr = "hunt"
-                                    self.huntOrBattleInt = 0
-                                    self.battleQuestValue = None
-                                    self.tempBattleQuestValue = None
-                            console.print(
-                                f"-{self.user}[+] Quests have been fully completed!!".center(
-                                    console_width - 2
-                                ),
-                                style="medium_purple3 on black",
-                            )
-                            return
-                    except Exception as e:
-                        print("f quests", e)
-                    for o, i in enumerate(self.questToDo):  # o = int, i = item
-                        # ---------------------Temp Border---------------------#
-                        if "Manually hunt" in i or "Hunt 3 animals that are " in i:
-                            try:
-                                if not autoHunt and doEvenIfDisabled:
-                                    if "Hunt 3 animals that are " in i:
-                                        self.huntQuestValue = None
-                                        self.tempHuntQuestValue = None
-                                    else:
-                                        self.tempHuntQuestValue = 0
-                                        self.huntQuestValue = int(
-                                            self.questProgress[(o * 2) + 1]
-                                        ) - int(self.questProgress[o * 2])
-                                    if autoBattle:
-                                        self.huntOrBattleSelected = False
-                                        self.huntOrBattleInt = 0
-                                        self.huntOrBattleStr = "hunt"
-                                    else:
-                                        self.huntOrBattleSelected = True
-                                        self.huntOrBattleStr = "hunt"
-                                        self.huntOrBattleInt = 0
-                                        if not self.send_hunt_or_battle.is_running():
-                                            self.send_hunt_or_battle.start()
-                            except Exception as e:
-                                print(e, "man h")
-                        elif "Battle with a friend " in i:
-                            print("battle with a friend detected, but disabled")
-                        elif "Battle " in i:
-                            try:
-                                self.tempBattleQuestValue = 0
-                                self.battleQuestValue = int(
-                                    self.questProgress[(o * 2) + 1]
-                                ) - int(self.questProgress[o * 2])
-                                if autoHunt:
-                                    self.huntOrBattleSelected = False
-                                    self.huntOrBattleInt = 1
-                                    self.huntOrBattleStr = "battle"
-                                else:
-                                    self.huntOrBattleSelected = True
-                                    self.huntOrBattleStr = "battle"
-                                    self.huntOrBattleInt = 1
-                                    if not self.send_hunt_or_battle.is_running():
-                                        self.send_hunt_or_battle.start()
-                            except Exception as e:
-                                print(e, "battle")
-                        elif "Gamble " in i:
-                            try:
-                                self.gambleCount = 0
-                                self.gambleCountGoal = int(
-                                    self.questProgress[(o * 2) + 1]
-                                ) - int(self.questProgress[o * 2])
-                                if self.send_gamble.is_running() == False and (
-                                    autoCf == False and autoSlots == False
-                                ):  # add bj later
-                                    self.send_gamble.start()
-                            except Exception as e:
-                                print(e, "gamble")
-                        elif "Say 'owo' " in i:
-                            try:
-                                self.owoCount = 0
-                                self.owoCountGoal = int(
-                                    self.questProgress[(o * 2) + 1]
-                                ) - int(self.questProgress[o * 2])
-                                if not self.send_owo.is_running():
-                                    self.send_owo.start()
-                            except Exception as e:
-                                print(e, "owo q")
-                        elif "Use an action command on someone " in i:
-                            try:
-                                self.emoteCount = 0
-                                self.emoteCountGoal = int(
-                                    self.questProgress[(o * 2) + 1]
-                                ) - int(self.questProgress[o * 2])
-                                if not self.emoteTo.is_running():
-                                    self.emoteTo.start()
-                            except Exception as e:
-                                print(e, "action0")
-                        elif "Have a friend use an action command on you " in i:
-                            try:
-                                if token_len != 1:
-                                    if self.emoteby == False:
-                                        self.questsList.append(
-                                            [
-                                                "action",
-                                                int(self.questProgress[(o * 2) + 1])
-                                                - int(self.questProgress[o * 2]),
-                                            ]
-                                        )
-                                        self.emoteby = True
-                                if (
-                                    askForHelp
-                                    and self.owoChnl == False
-                                    and self.questChannel != None
-                                ):
-                                    self.current_time = time.time()
-                                    self.time_since_last_cmd = (
-                                        self.current_time - self.last_cmd_time
-                                    )
-                                    if (
-                                        self.time_since_last_cmd < 0.5
-                                    ):  # Ensure at least 0.3 seconds wait
-                                        await asyncio.sleep(
-                                            0.5
-                                            - self.time_since_last_cmd
-                                            + random.uniform(0.1, 0.3)
-                                        )
-                                    console.print(
-                                        f"-{self.user}[~] Asking for help in {self.questChannel.name}".center(
-                                            console_width - 2
-                                        ),
-                                        style="medium_purple3 on black",
-                                    )
-                                    await self.sendCommands(
-                                        channel=self.questChannel, message="owo quest"
-                                    )
-                                    self.owoChnl = True
-                            except Exception as e:
-                                print(e, "action")
-                        elif "Receive a cookie from " in i:
-                            try:
-                                # repBy
-                                if token_len != 1:
-                                    if self.repBy == False:
-                                        self.questsList.append(
-                                            [
-                                                "cookie",
-                                                int(self.questProgress[(o * 2) + 1])
-                                                - int(self.questProgress[o * 2]),
-                                            ]
-                                        )
-                                        self.repBy = True
-                                    if (
-                                        askForHelp
-                                        and self.owoChnl == False
-                                        and self.questChannel != None
-                                    ):
-                                        self.current_time = time.time()
-                                        self.time_since_last_cmd = (
-                                            self.current_time - self.last_cmd_time
-                                        )
-                                        if (
-                                            self.time_since_last_cmd < 0.5
-                                        ):  # Ensure at least 0.3 seconds wait
-                                            await asyncio.sleep(
-                                                0.5
-                                                - self.time_since_last_cmd
-                                                + random.uniform(0.1, 0.3)
-                                            )
-                                        console.print(
-                                            f"-{self.user}[~] Asking for help in {self.questChannel.name}".center(
-                                                console_width - 2
-                                            ),
-                                            style="medium_purple3 on black",
-                                        )
-                                        await self.sendCommands(
-                                            channel=self.questChannel,
-                                            message="owo quest",
-                                        )
-                                        self.owoChnl = True
-                            except Exception as e:
-                                print(e, "cookie")
-                        elif "Have a friend pray to you " in i:
-                            try:
-                                # prayBy
-                                if token_len != 1:
-                                    if self.prayBy == False:
-                                        self.questsList.append(
-                                            [
-                                                "pray",
-                                                int(self.questProgress[(o * 2) + 1])
-                                                - int(self.questProgress[o * 2]),
-                                            ]
-                                        )
-                                        self.prayBy = True
-                                if (
-                                    askForHelp
-                                    and self.owoChnl == False
-                                    and self.questChannel != None
-                                ):
-                                    self.current_time = time.time()
-                                    self.time_since_last_cmd = (
-                                        self.current_time - self.last_cmd_time
-                                    )
-                                    if (
-                                        self.time_since_last_cmd < 0.5
-                                    ):  # Ensure at least 0.3 seconds wait
-                                        await asyncio.sleep(
-                                            0.5
-                                            - self.time_since_last_cmd
-                                            + random.uniform(0.1, 0.3)
-                                        )
-                                    console.print(
-                                        f"-{self.user}[~] Asking for help in {self.questChannel.name}".center(
-                                            console_width - 2
-                                        ),
-                                        style="medium_purple3 on black",
-                                    )
-                                    await self.sendCommands(
-                                        channel=self.questChannel, message="owo quest"
-                                    )
-                                    self.owoChnl = True
-                            except Exception as e:
-                                print(e, "prayer")
-                        elif "Have a friend curse you" in i:
-                            # CurseBy
-                            try:
-                                if token_len != 1:
-                                    if self.curseBy == False:
-                                        self.questsList.append(
-                                            [
-                                                "curse",
-                                                int(self.questProgress[(o * 2) + 1])
-                                                - int(self.questProgress[o * 2]),
-                                            ]
-                                        )
-                                        self.curseBy = True
-                                if (
-                                    askForHelp
-                                    and self.owoChnl == False
-                                    and self.questChannel != None
-                                ):
-                                    self.current_time = time.time()
-                                    self.time_since_last_cmd = (
-                                        self.current_time - self.last_cmd_time
-                                    )
-                                    if (
-                                        self.time_since_last_cmd < 0.5
-                                    ):  # Ensure at least 0.3 seconds wait
-                                        await asyncio.sleep(
-                                            0.5
-                                            - self.time_since_last_cmd
-                                            + random.uniform(0.1, 0.3)
-                                        )
-                                    console.print(
-                                        f"-{self.user}[~] Asking for help in {self.questChannel.name}".center(
-                                            console_width - 2
-                                        ),
-                                        style="medium_purple3 on black",
-                                    )
-                                    await self.sendCommands(
-                                        channel=self.questChannel, message="owo quest"
-                                    )
-                                    self.owoChnl = True
-                            except Exception as e:
-                                print(e, "curse")
-                        elif "xp from hunting and battling " in i:
-                            try:
-                                if (
-                                    autoHunt == False
-                                    or autoBattle == False
-                                    and doEvenIfDisabled
-                                ):
-                                    self.huntOrBattleSelected = False
-                                    self.huntOrBattleStr = None
-                                    if autoHunt == False and autoBattle == False:
-                                        self.huntOrBattleSelected = False
-                                        self.huntOrBattleStr = "hunt"
-                                        self.huntOrBattleInt = 0
-                                        self.huntQuestValue = None
-                                        self.battleQuestValue = None
-                                        self.send_hunt_or_battle.start()
-                                    elif autoHunt or autoBattle:
-                                        self.huntOrBattleSelected = False
-                                        self.huntOrBattleStr = "hunt"
-                                        self.huntOrBattleInt = 0
-                                        self.huntQuestValue = None
-                                        self.battleQuestValue = None
-                                    print("enabled Earn xp quest", self.user)
-                            except Exception as e:
-                                print(e, "xp")
-                        try:
-                            if self.questsListInt != None:
-                                questsList.pop(self.questsListInt)
-                            questsList.append(
-                                [
-                                    self.user.id,
-                                    self.channel_id,
-                                    self.cm.guild.id,
-                                    self.questsList,
-                                ]
-                            )
-                            for i in range(token_len):
-                                if questsList[i][0] == self.user.id:
-                                    self.questsListInt = i
-                                    break
-                            self.questsList = []
-                        except Exception as e:
-                            print(e, "last part of quest logs")
-
-    # ----------ON MESSAGE EDIT----------#
-    async def on_message_edit(self, before, after):
-        if before.author.id != 408785106942164992:
-            return
-        if before.channel.id != self.channel_id:
-            return
-        if autoSlots != True and autoCf != True:
-            return
-        # slots
-        """
-        **  `___SLOTS___`**
-` ` <:heart:417475705899712522> <:heart:417475705899712522> <:heart:417475705899712522> ` ` user. bet <:cowoncy:416043450337853441> 1,000
-  `|         |`   and won <:cowoncy:416043450337853441> 2,000
-  `|         |`
-        """
-        if "slots" in after.content.lower():
-            if "and won nothing... :c" in after.content:
-                console.print(
-                    f"-{self.user}[+] ran Slots and lost {self.slotsLastAmt} cowoncy!.".center(
-                        console_width - 2
-                    ),
-                    style="magenta on black",
-                )
-                if doubleOnLose:
-                    self.slotsLastAmt = self.slotsLastAmt * 2
-                self.gambleTotal -= self.slotsLastAmt
-                if self.balance != -1:
-                    self.balance -= self.slotsLastAmt
-            else:
-                if (
-                    "<:eggplant:417475705719226369>" in after.content.lower()
-                    and "and won" in after.content.lower()
-                ):
-                    console.print(
-                        f"-{self.user}[+] ran Slots and didn't win nor lose anything..".center(
-                            console_width - 2
-                        ),
-                        style="magenta on black",
-                    )
-                elif "and won" in after.content.lower():
-                    self.slotsWinAmt = int(
-                        re.search(r"won <:cowoncy:\d+> ([\d,]+)", after.content)
-                        .group(1)
-                        .replace(",", "")
-                    )  # .group(1) gives just the matched value while 0 the entire text.
-                    if self.balance != -1:
-                        self.balance += self.slotsWinAmt
-                    self.gambleTotal += self.slotsWinAmt
-                    console.print(
-                        f"-{self.user}[+] ran Slots and won {self.slotsWinAmt}..".center(
-                            console_width - 2
-                        ),
-                        style="magenta on black",
-                    )
-                    if doubleOnLose:
-                        self.slotsLastAmt = gambleStartValue
-        # coinflip
-        """
-        **user.** spent **<:cowoncy:416043450337853441> 1,000** and chose **tails**
-The coin spins... <:tail:436677926398853120> and you won **<:cowoncy:416043450337853441> 2,000**!!
-        """
-        if "chose" in after.content.lower():
-            try:
-                if "and you lost it all... :c" in after.content.lower():
-                    console.print(
-                        f"-{self.user}[+] ran Coinflip and lost {self.cfLastAmt} cowoncy!.".center(
-                            console_width - 2
-                        ),
-                        style="magenta on black",
-                    )
-                    self.gambleTotal -= self.cfLastAmt
-                    if self.balance != -1:
-                        self.balance -= self.cfLastAmt
-                    if doubleOnLose:
-                        # print("cdble")
-                        self.cfLastAmt = self.cfLastAmt * 2
-                        # print(self.cfLastAmt)
-                else:
-                    console.print(
-                        f"-{self.user}[+] ran Coinflip and won {self.cfLastAmt} cowoncy!.".center(
-                            console_width - 2
-                        ),
-                        style="magenta on black",
-                    )
-                    self.gambleTotal += self.cfLastAmt
-                    if self.balance != -1:
-                        self.balance += self.cfLastAmt
-                    if doubleOnLose:
-                        # print("c")
-                        self.cfLastAmt = gambleStartValue
-                        # print(self.cfLastAmt)
-            except Exception as e:
-                print(e)
-
-
-# ----------STARTING BOT----------#
-def run_bots(tokens_and_channels):
-    threads = []
-    for token, channel_id in tokens_and_channels:
-        thread = Thread(target=run_bot, args=(token, channel_id))
-        thread.start()
-        threads.append(thread)
-    for thread in threads:
-        thread.join()
-
-
-def run_bot(token, channel_id):
-    logging.getLogger("discord.client").setLevel(
-        logging.ERROR
-    )  # remove that useless voice chat thingy warn
-    client = MyClient(token, channel_id)
-    client.run(token, log_level=logging.ERROR)
-
-
-if __name__ == "__main__":
-    console.print(owoPanel)
-    print("-" * console_width)
-    printBox(f"-Made by EchoQuill".center(console_width - 2), "bold grey30 on black")
-    printBox(
-        f"-Current Version:- {version}".center(console_width - 2),
-        "bold spring_green4 on black",
-    )
-    # printBox(f'Due to a bug in discord.py-self, a temporary patch was enabled in this version. It should work fine but if any bugs let @echoquill know (ignore messages at start)'.center(console_width - 2 ),'bold orange4 on black' )
-    if websiteEnabled:
-        printBox(
-            f"-Website captcha logger:- http://localhost:{websitePort}/".center(
-                console_width - 2
-            ),
-            "bold blue_violet on black",
-        )
-    if compare_versions(version, ver_check):
-        console.print(
-            f"""new update detected (v {ver_check}) (current version:- v {version})...
-please update from -> https://github.com/EchoQuill/owo-dusk""",
-            style="yellow on black",
-        )
-        if desktopNotificationEnabled:
-            notification.notify(
-                title=f"New Update!!, v{ver_check}",
-                message="Update from v{version} to v{version_check} from our github page :>",
-                app_icon=None,
-                timeout=15,
-            )
-    if autoPray == True and autoCurse == True:
-        console.print(
-            "Both autoPray and autoCurse enabled. Only enable one!",
-            style="red on black",
-        )
-        os._exit(0)
-    if (
-        termuxNotificationEnabled
-        or termuxAudioPlayer
-        or termuxToastEnabled
-        or termuxTtsEnabled
-        or mobileBatteryCheckEnabled
-        or openCaptchaWebsite
-    ) and (
-        desktopNotificationEnabled
-        or desktopAudioPlayer
-        or desktopBatteryCheckEnabled
-        or desktopPopup
-    ):
-        console.print(
-            "Only enable either termux category or desktop (termux is for mobile, while desktop for laptop,pc etc)(console is for all.)",
-            style="red on black",
-        )
-        os._exit(0)
-    if not (
-        termuxNotificationEnabled
-        or openCaptchaWebsite
-        or termuxAudioPlayer
-        or termuxToastEnabled
-        or termuxTtsEnabled
-        or mobileBatteryCheckEnabled
-        or desktopNotificationEnabled
-        or desktopAudioPlayer
-        or desktopBatteryCheckEnabled
-        or desktopPopup
-    ):
-        console.print(
-            "No captcha alert systems have been enabled. Please enable any if this wasn't done intentionally.",
-            style="red on black",
-        )
-    if autoQuest:
-        console.print(
-            "Auto quest is still in testing and is not fully tested yet. so expect bugs. (report all bugs in our discord server to make fixing them easier! :>)",
-            style="orchid on black",
-        )
-    # if desktopAudioPlayer:
-    #    console.print("Desktop audio player is having issues for 'some' users. so please don't completely depend on it, for captcha alerts!", style="orchid on black")
-    if lvlGrind and useQuoteInstead:
-        console.print(
-            "Qoutes are not reccomended as thats an easy way to get banned (basically asking for ban...)",
-            style="orchid on black",
-        )
-    if openCaptchaWebsite:
-        console.print(
-            "openCaptchaWebsite :- These are not well tested, and only works if the phone your using is ON.",
-            style="orchid on black",
-        )
-    if termuxTtsEnabled:
-        console.print(
-            "termuxTtsEnabled :- These sometimes do not work, so don't rely on it fully!",
-            style="orchid on black",
-        )
-    for i, o in enumerate(shopItemsToBuy):
-        if o not in [1, 2, 3, 4, 5, 6, 7]:
-            if o >= 200 and o <= 274:
-                console.print(
-                    f"shop item with id {i} has been removed as its an wallpaper,\n dont be lazy ;-;, just buy that manually.\nIf you really really is that lazy then use `custom commands` to do it (you can find it in config.json)",
-                    style="orchid on black",
-                )
-                shopItemsToBuy.pop(i)
-            else:
-                console.print(
-                    f"shop item with id {i} is disabled as its either not an wallpaper or a ring.\ncould be invalid id, if not let `@EchoQuill` (discord acc) know.\n rings are supported for now."
-                )
-                shopItemsToBuy.pop(i)
-
-    tokens_and_channels = [line.strip().split() for line in open("tokens.txt", "r")]
-    token_len = len(tokens_and_channels)
-    printBox(
-        f"-Recieved {token_len} tokens.".center(console_width - 2),
-        "bold magenta on black",
-    )
-    console.print(
-        "Star the repo in our github page if you want us to continue maintaining this proj :>.",
-        style="thistle1 on black",
-    )
-
-    if desktopNotificationEnabled:
-        notification.notify(
-            title=f"{token_len} Tokens recieved!",
-            message="Thankyou for putting your trust on OwO-Dusk",
-            app_icon=None,
-            timeout=15,
-        )
-    if termuxNotificationEnabled:
-        run_system_command(
-            f"termux-notification -c '{token_len} Tokens Recieved! Thanks for putting your trust on OwO-Dusk :>'",
-            timeout=5,
-            retry=True,
-        )
-    if termuxToastEnabled:
-        run_system_command(
-            f"termux-toast -c magenta -b black 'owo-dusk started with {token_len} tokens!'",
-            timeout=5,
-            retry=True,
-        )
-    run_bots(tokens_and_channels)
-=======
 # This file is part of owo-dusk.
 #
 # Copyright (c) 2024-present EchoQuill
@@ -5196,5 +748,4 @@
         print(e)
     console.print("Star the repo in our github page if you want us to continue maintaining this proj :>.", style = "thistle1")
     console.rule(style="navy_blue")
-    run_bots(tokens_and_channels)
->>>>>>> 7e7dc392
+    run_bots(tokens_and_channels)