{
  "setprefix": "owo ",
  "typingIndicator": false,
  "website": {
    "enabled": false,
    "port": 1232
  },
  "commands": [
    {
      "hunt": false,
      "battle": false,
      "cooldown": 15,
      "useShortForm": false
    },
    {
      "pray": false,
      "curse": false,
      "cooldown": 300,
      "userToPrayOrCurse": null
    },
    {
      "sell": false,
      "sacrifice": false,
      "cooldown": 200,
      "rarity": [
        "c",
        "u",
        "r",
        "e",
        "m",
        "l",
        "g",
        "s"
      ]
    },
    {
      "slots": false,
      "coinflip": false,
      "cooldown": 15,
      "doubleOnLose": false,
      "allottedAmount": 10,
      "startValue": 1
    },
    {
      "quest": false,
      "doEvenIfDisabled": false,
      "askForHelp": false,
      "askForHelpChannel": 10029829291
    },
    {
      "lottery": false,
      "amount": 1
    },
    {
      "lvlGrind": false,
      "cooldown": 20,
      "useQuoteInstead": false
    },
    {
      "cookie": false,
      "userid": 408785106942165000
    },
    {
      "sleep": false,
      "randomness": 12,
      "minTime": 1,
      "maxTime": 10
    },
    {
      "giveawayJoiner": false,
      "channelsToJoin": [
        1,
        2,
        3
      ],
      "minCooldown": 40,
      "maxCooldown": 100
    }
  ],
  "autoDaily": false,
  "sendOwo": false,
  "autoUse": {
    "autoGem": {
      "order": {
        "lowestToHighest": false
      },
      "huntGem": false,
      "empoweredGem": false,
      "luckyGem": false,
      "specialGem": false
    },
    "autoUseLootbox": false,
    "autoUseCrate": false
  },
  "customCommands": {
    "enabled": false,
    "commands": [],
    "cooldowns": []
  },
  "webhookEnabled": false,
  "webhookUselessLog": false,
  "webhook": "webhook url here",
  "termuxAntiCaptchaSupport": {
    "vibrate": {
      "enabled": false,
      "time": 5
    },
    "texttospeech": {
      "enabled": false,
      "content": "Captcha detected! owo"
    },
    "playAudio": {
      "enabled": false,
<<<<<<< HEAD
      "path": "path/filename.extention, for example 'audiofile.mp3', audiofile.mp3 should be in owo-cusk folder.. "
    },
    "notifications": {
      "enabled": false,
      "captchaContent": "Captcha Detected:- {username} in {channelname}",
      "bannedContent": "{usernane} Banned from OwO!"
    },
    "toastOnCaptcha": {
      "enabled": false,
      "backgroundColour": "black",
      "textColour": "red",
      "captchaContent": "Captcha Detected! {username}",
      "bannedContent": "{usernane} Banned from OwO!"
    },
=======
      "path": "path/filename.extention, for example 'audiofile.mp3', audiofile.mp3 should be in owo-cusk folder or put path.. "
    },
    "notifications": false,
>>>>>>> e31a8388
    "batteryCheck": {
      "enabled": false,
      "minPercentage": 15,
      "refreshInterval": 120
    }
  },
  "desktop": {
    "notifications": false,
    "playAudio": {
      "enabled": false,
      "path": "path/filename.extention, for example 'audiofile.mp3', audiofile.mp3 should be in owo-cusk folder.. "
    }
  },
  "desktop": {
    "notifications": false,
    "playAudio": {
      "enabled": false,
      "path": "path/filename.extention, for example 'path/audiofile.mp3' "
    }
  }
}<|MERGE_RESOLUTION|>--- conflicted
+++ resolved
@@ -1,4 +1,4 @@
-{
+{{
   "setprefix": "owo ",
   "typingIndicator": false,
   "website": {
@@ -111,7 +111,6 @@
     },
     "playAudio": {
       "enabled": false,
-<<<<<<< HEAD
       "path": "path/filename.extention, for example 'audiofile.mp3', audiofile.mp3 should be in owo-cusk folder.. "
     },
     "notifications": {
@@ -126,11 +125,6 @@
       "captchaContent": "Captcha Detected! {username}",
       "bannedContent": "{usernane} Banned from OwO!"
     },
-=======
-      "path": "path/filename.extention, for example 'audiofile.mp3', audiofile.mp3 should be in owo-cusk folder or put path.. "
-    },
-    "notifications": false,
->>>>>>> e31a8388
     "batteryCheck": {
       "enabled": false,
       "minPercentage": 15,
@@ -143,12 +137,5 @@
       "enabled": false,
       "path": "path/filename.extention, for example 'audiofile.mp3', audiofile.mp3 should be in owo-cusk folder.. "
     }
-  },
-  "desktop": {
-    "notifications": false,
-    "playAudio": {
-      "enabled": false,
-      "path": "path/filename.extention, for example 'path/audiofile.mp3' "
-    }
   }
 }