--- conflicted
+++ resolved
@@ -50,90 +50,6 @@
     # ---INSTALL REQUIREMENTS--#
     print("\033[1;36m[0]attempting to install requirements.txt\033[m")
     try:
-<<<<<<< HEAD
-        subprocess.check_call(
-            [sys.executable, "-m", "pip", "install", "-r", "requirements.txt"]
-        )
-        print(
-            "\033[1;36m[0]Installed modules from requirements.txt successfully!\033[m"
-        )
-        print("\033[1;36m[0]attempting to install numpy and pil\033[m")
-        while True:
-            device = input(
-                "\033[1;34mWhat device are you on?\n1) mobile\n2) desktop/laptop etc\n3) others like hosts etc\n(answer with 1,2,3.):\n\033[m"
-            ).lower()
-            if device in ["1", "2", "3"]:
-                if device == "1":
-                    # Termux
-                    print("\033[1;36m[0]installing for termux...\033[m")
-                    print()
-                    print(
-                        "\033[1;36m[info]We are going to be making use of termux's version of numpy and pil as normal ones won't work with termux.\033[m"
-                    )
-                    # print("it may ask if you want to proceed with the installation...")
-                    # print("please type and enter \"Y\" for all such!")
-                    print()
-
-                    print(
-                        "\033[1;36m[0]Attempting to update and upgrade packages\033[m"
-                    )
-                    try:
-                        subprocess.check_call(
-                            "pkg update && pkg upgrade -y", shell=True
-                        )
-                        print(
-                            "\033[1;36m[0]Updated and upgraded packages successfully!\033[m"
-                        )
-                    except Exception as e:
-                        print(
-                            f"\033[1;31m[x]Error when trying to update and upgrade packages:\n {e}\033[m"
-                        )
-
-                    print("\033[1;36m[0]Attempting to install numpy\033[m")
-                    try:
-                        subprocess.check_call(
-                            ["pkg", "install", "python-numpy", "-y"]
-                        )  # -y auto confirms y/n prompt
-                        print("\033[1;36m[0]installed numpy successfully!\033[m")
-                    except Exception as e:
-                        print(
-                            f"\033[1;31m[x]error when trying to install numpy:-\n {e}\033[m"
-                        )
-
-                    print("\033[1;36m[0]Attepmting to install PIL\033[m")
-                    try:
-                        subprocess.check_call(
-                            ["pkg", "install", "python-pillow", "-y"]
-                        )  # -y auto confirms y/n prompt
-                        print("\033[1;36m[0]installed PIL successfully!\033[m")
-                    except Exception as e:
-                        print(
-                            f"\033[1;31m[x]error when trying to install PIL:-\n {e}\033[m"
-                        )
-                    break
-
-                elif device == "2" or device == "3":
-                    # desktop
-                    if device == "3":
-                        print(
-                            "\033[1;36m[0]since your on an unknown device not sure if this will work. still attempting."
-                        )
-                    print("\033[1;36minstalling normally...\033[m")
-                    try:
-                        subprocess.check_call(
-                            [sys.executable, "-m", "pip", "install", "numpy", "pillow"]
-                        )
-                        print(
-                            "\033[1;36m[0]Installed numpy and PIL successfully!\033[m"
-                        )
-                    except Exception as e:
-                        print(
-                            f"\033[1;31m[x]Error when trying to install numpy and PIL: {e}\033[m"
-                        )
-                    break
-            else:
-                print("\033[1;33m[!]Please enter 1,2,3 only..\033[m")
-=======
         try:
             subprocess.check_call([sys.executable, "-m", "pip", "install", "-r", "requirements.txt"])
         except:
@@ -185,7 +101,6 @@
             except Exception as e:
                 print(f"\033[1;31m[x]Error when trying to install numpy and PIL: {e}\033[m")
 
->>>>>>> 7e7dc392
     except Exception as e:
         print(f"\033[1;31m[x]error when trying to install requirements:-\n {e}\033[m")
 
@@ -196,36 +111,21 @@
 
     # version check
     def compare_versions(current_version, latest_version):
-<<<<<<< HEAD
-        # current_version = current_version[1:]
-        # latest_version = latest_version[1:]
+        current_version = current_version.lstrip("v")
+        latest_version = latest_version.lstrip("v")
+
         current = list(map(int, current_version.split(".")))
         latest = list(map(int, latest_version.split(".")))
-        """
-        example output:
-        current = [1,5,0]
-        """
-=======
-        current_version = current_version.lstrip("v")
-        latest_version = latest_version.lstrip("v")
-
-        current = list(map(int, current_version.split(".")))
-        latest = list(map(int, latest_version.split(".")))
-
->>>>>>> 7e7dc392
+
         for c, l in zip(current, latest):
             if l > c:
                 return True
             elif l < c:
                 return False
-<<<<<<< HEAD
-        # If all parts are equal, return False (no new version)
-=======
 
         if len(latest) > len(current):
             return any(x > 0 for x in latest[len(current):])
         
->>>>>>> 7e7dc392
         return False
 
     # ---CHECK VERSIONS---#
@@ -233,26 +133,11 @@
     print("\033[1;36m[0]attempting to check versions\033[m")
     try:
         import requests
-<<<<<<< HEAD
-
-        print("\033[1;36m[0]--imported requests module\033[m")
-        # ver_check_url = "https://raw.githubusercontent.com/EchoQuill/owo-dusk/main/version.txt"
-        ver_check = requests.get(
-            "https://raw.githubusercontent.com/EchoQuill/owo-dusk/main/version.txt"
-        ).text.strip()
-        print(
-            f"\033[1;36m[0]--recieved current latest version for owo-dusk on github - v{ver_check}\033[m"
-        )
-        with open("version.txt", "r") as file:
-            version = file.readline().strip()
-        print(f"\033[1;36m[0]current version of owo-dusk - {version}")
-=======
         print('\033[1;36m[0]--imported requests module\033[m')
         ver_check = requests.get("https://echoquill.github.io/owo-dusk-api/version.json").json()["version"]
         print(f'\033[1;36m[0]--recieved current latest version for owo-dusk on github - v{ver_check}\033[m')
         version = "2.0.0"
         print(f'\033[1;36m[0]current version of owo-dusk - {version}')
->>>>>>> 7e7dc392
 
         if compare_versions(version, ver_check):
             print(
@@ -412,36 +297,14 @@
                             t.write(f"{tokeninput} {channelinput}\n")
                     print()
                     print()
-<<<<<<< HEAD
-                    print(
-                        "\033[1;36m[0]Finished editing tokens.txt successfully!\033[m"
-                    )
-                    print(
-                        "\033[1;32m[*]exiting code as basic installation is complete\nplease make sure to edit `config.json` file then\ntype `python uwu.py` to start the code\033[m"
-                    )
-=======
                     print('\033[1;36m[0]Finished editing tokens.txt successfully!\033[m')
                     print('\033[1;32m[*]exiting code as basic installation is complete\nplease make sure to edit `config.json` file then\ntype `python uwu.py` to start the code\033[m')
                     break
->>>>>>> 7e7dc392
                 except Exception as e:
                     print(
                         f"\033[1;31m[x]error when attempting to edit tokens.txt - {e}\033[m"
                     )
             else:
-<<<<<<< HEAD
-                print(
-                    "\033[1;32m[*]exiting code as basic installation is complete\nplease make sure to edit `config.json` file and `tokens.txt` file then\ntype `python uwu.py` to start the code\033[m"
-                )
-        else:
-            print("\033[1;33m[!]Please enter 1,2 only..\033[m")
-
-        print()
-        print(
-            "\033[1;35mEchoQuill - Thank you for using owo-dusk, I hope you have a great day ahead!\nif there is any error then letme know through https://discord.gg/pyvKUh5mMU\033[m"
-        )
-        sys.exit(0)
-=======
                 print('\033[1;32m[*]exiting code as basic installation is complete\nplease make sure to edit `config.json` file and `tokens.txt` file then\ntype `python uwu.py` to start the code\033[m')
                 break
         else:
@@ -450,7 +313,6 @@
 print()
 print('\033[1;35mEchoQuill - Thank you for using owo-dusk, I hope you have a great day ahead!\nif there is any error then letme know through https://discord.gg/pyvKUh5mMU\033[m')
 sys.exit(0)
->>>>>>> 7e7dc392
 
 
 """else:
